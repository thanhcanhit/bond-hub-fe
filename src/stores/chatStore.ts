import { create } from "zustand";
import {
  Group,
  GroupMember,
  Message,
  MessageType,
  ReactionType,
  User,
  UserInfo,
} from "@/types/base";
import { Socket } from "socket.io-client";

// Ensure window object has the right types
declare global {
  interface Window {
    messageSocket: Socket | null;
  }
}
import {
  getMessagesBetweenUsers,
  getGroupMessages,
  sendTextMessage,
  sendMediaMessage,
  sendGroupTextMessage,
  sendGroupMediaMessage,
  recallMessage,
  deleteMessageForSelf,
  forwardMessage,
  searchMessagesWithUser,
  searchGroupMessages,
  addReactionToMessage,
  removeReactionFromMessage,
  markMessageAsRead,
  markMessageAsUnread,
} from "@/actions/message.action";
import { getUserDataById } from "@/actions/user.action";
import { getGroupById } from "@/actions/group.action";
import { useConversationsStore } from "./conversationsStore";
import { useAuthStore } from "./authStore";

// Utility types for message handling
interface MessageHandlingOptions {
  updateCache?: boolean;
  notifyConversationStore?: boolean;
  skipDuplicateCheck?: boolean;
}

export interface ChatState {
  // Current chat state
  messages: Message[];
  selectedContact: (User & { userInfo: UserInfo }) | null;
  selectedGroup: Group | null;
  currentChatType: "USER" | "GROUP" | null;
  replyingTo: Message | null;
  selectedMessage: Message | null;
  isDialogOpen: boolean;
  isLoading: boolean;
  isLoadingOlder: boolean;
  isForwarding: boolean;
  searchText: string;
  searchResults: Message[];
  isSearching: boolean;
  currentPage: number;
  hasMoreMessages: boolean;
  sendTypingIndicator?: (isTyping: boolean) => void;

  // Cache for messages
  messageCache: Record<
    string,
    {
      messages: Message[];
      lastFetched: Date;
    }
  >;

  // Cache for group data
  groupCache: Record<
    string,
    {
      group: Group;
      lastFetched: Date;
    }
  >;

  // Flag to control whether to fetch messages from API
  shouldFetchMessages: boolean;
  // Flag to control whether to fetch group data from API
  shouldFetchGroupData: boolean;

  // Additional tracking properties
  emptyMessageGroups: Record<string, boolean>;
  lastMessageLoadTime: Record<string, number>;
  _lastApiCallTime: Record<string, number>;

  // Actions
  setSelectedContact: (contact: (User & { userInfo: UserInfo }) | null) => void;
  setSelectedGroup: (group: Group | null) => void;
  loadMessages: (id: string, type: "USER" | "GROUP") => Promise<void>;
  loadOlderMessages: () => Promise<boolean>;
  sendMessage: (
    text: string,
    files?: File[],
    currentUser?: User,
  ) => Promise<void>;
  setReplyingTo: (message: Message | null) => void;
  setSelectedMessage: (message: Message | null) => void;
  setIsDialogOpen: (isOpen: boolean) => void;
  recallMessageById: (messageId: string) => Promise<void>;
  deleteMessageById: (messageId: string) => Promise<void>;
  forwardMessageToRecipients: (
    messageId: string,
    recipients: Array<{ type: "USER" | "GROUP"; id: string }>,
  ) => Promise<boolean>;
  setIsForwarding: (isForwarding: boolean) => void;
  searchMessages: (searchText: string) => Promise<void>;
  setSearchText: (text: string) => void;
  clearSearch: () => void;
  addMessage: (message: Message, options?: MessageHandlingOptions) => void;
  updateMessage: (
    messageId: string,
    updatedMessage: Partial<Message>,
    options?: MessageHandlingOptions,
  ) => void;
  removeMessage: (messageId: string, options?: MessageHandlingOptions) => void;
  clearChat: () => void;
  addReactionToMessageById: (
    messageId: string,
    reaction: ReactionType,
  ) => Promise<boolean>;

  // New utility functions
  processNewMessage: (
    message: Message,
    options?: MessageHandlingOptions,
  ) => void;
  isDuplicateMessage: (message: Message) => boolean;
  updateMessageCache: (
    message: Message,
    action: "add" | "update" | "remove",
  ) => void;
  syncWithConversationStore: (message: Message) => void;
  markMessageAsReadById: (messageId: string) => Promise<boolean>;
  removeReactionFromMessageById: (messageId: string) => Promise<boolean>;
  markMessageAsUnreadById: (messageId: string) => Promise<boolean>;

  // Cache control methods
  setShouldFetchMessages: (shouldFetch: boolean) => void;
  clearChatCache: (type: "USER" | "GROUP", id: string) => void;
  clearAllCache: () => void;
  openChat: (id: string, type: "USER" | "GROUP") => Promise<boolean>;
  reloadConversationMessages: (
    id: string,
    type: "USER" | "GROUP",
  ) => Promise<void>;
  refreshSelectedGroup: () => Promise<void>;

  // Handle group dissolved event
  handleGroupDissolved: (groupId: string) => void;

  // Handle member removed event
  handleMemberRemoved: (groupId: string) => void;
}

export const useChatStore = create<ChatState>((set, get) => ({
  // Utility functions
  isDuplicateMessage: (message: Message): boolean => {
    const { messages } = get();

    // Kiểm tra ID chính xác - đây là cách chắc chắn nhất để xác định trùng lặp
    const exactMessageExists = messages.some((msg) => msg.id === message.id);
    if (exactMessageExists) {
      console.log(`[chatStore] Message with ID ${message.id} already exists`);
      return true;
    }

    // Kiểm tra nội dung, người gửi và thời gian gửi gần nhau cho tin nhắn không phải tạm thời
    // Chỉ áp dụng cho tin nhắn không phải tạm thời và không phải từ người dùng hiện tại
    if (!message.id.startsWith("temp-")) {
      const similarMessageExists = messages.some(
        (msg) =>
          !msg.id.startsWith("temp-") && // Không phải tin nhắn tạm thời
          msg.senderId === message.senderId &&
          msg.content.text === message.content.text &&
          Math.abs(
            new Date(msg.createdAt).getTime() -
              new Date(message.createdAt).getTime(),
          ) < 2000, // 2 giây
      );

      if (similarMessageExists) {
        console.log(`[chatStore] Similar message content detected`);
        return true;
      }
    }

    return false;
  },

  updateMessageCache: (
    message: Message,
    action: "add" | "update" | "remove",
  ): void => {
    set((state) => {
      const { currentChatType, selectedContact, selectedGroup } = state;
      let cacheKey = "";

      if (currentChatType === "USER" && selectedContact) {
        cacheKey = `USER_${selectedContact.id}`;
      } else if (currentChatType === "GROUP" && selectedGroup) {
        cacheKey = `GROUP_${selectedGroup.id}`;
      }

      if (!cacheKey || !state.messageCache[cacheKey]) {
        return state; // Không có cache để cập nhật
      }

      let updatedCache: typeof state.messageCache;

      switch (action) {
        case "add":
          updatedCache = {
            ...state.messageCache,
            [cacheKey]: {
              messages: [...state.messageCache[cacheKey].messages, message],
              lastFetched: new Date(),
            },
          };
          break;

        case "update":
          updatedCache = {
            ...state.messageCache,
            [cacheKey]: {
              messages: state.messageCache[cacheKey].messages.map((msg) =>
                msg.id === message.id ? message : msg,
              ),
              lastFetched: new Date(),
            },
          };
          break;

        case "remove":
          updatedCache = {
            ...state.messageCache,
            [cacheKey]: {
              messages: state.messageCache[cacheKey].messages.filter(
                (msg) => msg.id !== message.id,
              ),
              lastFetched: new Date(),
            },
          };
          break;
      }

      return { messageCache: updatedCache };
    });
  },

  syncWithConversationStore: (message: Message): void => {
    const conversationsStore = useConversationsStore.getState();
    conversationsStore.processNewMessage(message);
  },

  processNewMessage: (
    message: Message,
    options: MessageHandlingOptions = {},
  ): void => {
    const {
      updateCache = true,
      notifyConversationStore = true,
      skipDuplicateCheck = false,
    } = options;

    // Kiểm tra trùng lặp nếu không bỏ qua
    if (!skipDuplicateCheck && get().isDuplicateMessage(message)) {
      console.log(`[chatStore] Message ${message.id} is duplicate, skipping`);
      return;
    }

    console.log(`[chatStore] Processing new message ${message.id}`);

<<<<<<< HEAD
=======
    // Nếu là tin nhắn nhóm, xóa trạng thái emptyMessageGroups cho nhóm đó
    if (message.groupId && message.messageType === MessageType.GROUP) {
      set((state) => {
        if (message.groupId && state.emptyMessageGroups[message.groupId]) {
          console.log(
            `[chatStore] Removing group ${message.groupId} from emptyMessageGroups as new message received`,
          );
          const newEmptyMessageGroups = { ...state.emptyMessageGroups };
          delete newEmptyMessageGroups[message.groupId];
          return { emptyMessageGroups: newEmptyMessageGroups };
        }
        return state;
      });
    }

>>>>>>> e9b5a4b4
    // Kiểm tra xem tin nhắn có phù hợp với loại cuộc trò chuyện hiện tại không
    const { currentChatType } = get();

    // Đảm bảo tin nhắn có messageType được đặt chính xác
    const processedMessage = { ...message };

    // Nếu không có messageType, hãy xác định dựa trên các trường khác
    if (!processedMessage.messageType) {
      if (processedMessage.groupId) {
        processedMessage.messageType = MessageType.GROUP;
        console.log(
          `[chatStore] Set messageType to GROUP for message ${processedMessage.id}`,
        );
      } else if (processedMessage.receiverId) {
        processedMessage.messageType = MessageType.USER;
        console.log(
          `[chatStore] Set messageType to USER for message ${processedMessage.id}`,
        );
      }
    }

    // Kiểm tra xem tin nhắn có phù hợp với cuộc trò chuyện hiện tại không
    const isMessageTypeCompatible =
      (currentChatType === "USER" &&
        processedMessage.messageType === MessageType.USER) ||
      (currentChatType === "GROUP" &&
        processedMessage.messageType === MessageType.GROUP);

    // Nếu tin nhắn không phù hợp với loại cuộc trò chuyện hiện tại, chỉ đồng bộ với conversationsStore
    if (!isMessageTypeCompatible && currentChatType !== null) {
      console.log(
        `[chatStore] Message type ${processedMessage.messageType} doesn't match current chat type ${currentChatType}, skipping chat update`,
      );

      // Vẫn đồng bộ với conversationsStore để cập nhật danh sách cuộc trò chuyện
      if (notifyConversationStore) {
        get().syncWithConversationStore(processedMessage);
      }
      return;
    }

    // Ensure readBy array doesn't contain duplicates
    if (processedMessage.readBy) {
      // Convert to array if it's not already
      const readByArray = Array.isArray(processedMessage.readBy)
        ? processedMessage.readBy
        : [];

      // Use Set to remove duplicates
      processedMessage.readBy = [...new Set(readByArray)];
    }

    // Thêm tin nhắn vào danh sách
    set((state) => ({ messages: [...state.messages, processedMessage] }));

    // Cập nhật cache nếu cần
    if (updateCache) {
      get().updateMessageCache(processedMessage, "add");
    }

    // Đồng bộ với conversationsStore nếu cần
    if (notifyConversationStore) {
      get().syncWithConversationStore(processedMessage);
    }
  },
  // Initial state
  messages: [],
  selectedContact: null,
  selectedGroup: null,
  currentChatType: null,
  replyingTo: null,
  selectedMessage: null,
  isDialogOpen: false,
  isLoading: false,
  isLoadingOlder: false,
  isForwarding: false,
  searchText: "",
  searchResults: [],
  isSearching: false,
  currentPage: 1,
  hasMoreMessages: true,

  // Missing properties
  isLoadingMessages: false,
  hasLoadedMessages: false,

  // Initialize caches
  messageCache: {},
  groupCache: {},

  // Initialize tracking properties
  emptyMessageGroups: {},
  lastMessageLoadTime: {},
  _lastApiCallTime: {},

  // By default, fetch data from API
  shouldFetchMessages: true,
  shouldFetchGroupData: true,

  // Actions
  setSelectedContact: (contact) => {
    console.log(`[chatStore] Setting selected contact: ${contact?.id}`);

    // First, update state but don't clear messages immediately to avoid flickering
    set({
      selectedContact: contact,
      selectedGroup: null,
      currentChatType: contact ? "USER" : null,
      // Don't clear messages immediately to avoid flickering
      // messages: [],
      // Don't set loading state immediately to avoid flickering
      // isLoading: contact ? true : false,
      currentPage: 1, // Reset page number
      hasMoreMessages: true, // Reset hasMoreMessages flag
      replyingTo: null, // Clear any reply state
      searchText: "", // Clear search text
      searchResults: [], // Clear search results
      isSearching: false, // Reset search state
    });

    if (contact) {
      // Create cache key for this conversation
      const cacheKey = `USER_${contact.id}`;
      const cachedData = get().messageCache[cacheKey];
      const currentTime = new Date();

      // Check if we have valid cache data (less than 5 minutes old)
      const isCacheValid =
        cachedData &&
        currentTime.getTime() - cachedData.lastFetched.getTime() <
          5 * 60 * 1000;

      if (isCacheValid && cachedData.messages.length > 0) {
        console.log(`[chatStore] Using cached messages for user ${contact.id}`);
        // Use cached data
        set({
          messages: cachedData.messages,
          isLoading: false,
        });
      } else {
        // If no cache or old cache, load messages from API
        console.log(
          `[chatStore] No valid cache for user ${contact.id}, fetching from API`,
        );
        // Use setTimeout to ensure state updates are processed before loading messages
        setTimeout(() => {
          get().loadMessages(contact.id, "USER");
        }, 0);
      }
    }
  },

  setSelectedGroup: (group) => {
    console.log(`[chatStore] Setting selected group: ${group?.id}`);

    // No need to fetch additional data for groups - all necessary information
    // is already available in the conversation store

    // Update state but don't clear messages immediately to avoid flickering
    set({
      selectedGroup: group,
      selectedContact: null,
      currentChatType: group ? "GROUP" : null,
      // Don't clear messages immediately to avoid flickering
      // messages: [],
      // Don't set loading state immediately to avoid flickering
      // isLoading: group ? true : false,
      currentPage: 1, // Reset page number
      hasMoreMessages: true, // Reset hasMoreMessages flag
      replyingTo: null, // Clear any reply state
      searchText: "", // Clear search text
      searchResults: [], // Clear search results
      isSearching: false, // Reset search state
    });

    if (group) {
      // Create cache key for this group
      const cacheKey = `GROUP_${group.id}`;
      const cachedData = get().messageCache[cacheKey];
      const currentTime = new Date();

      // Check if we have valid cache data (less than 5 minutes old)
      const isCacheValid =
        cachedData &&
        currentTime.getTime() - cachedData.lastFetched.getTime() <
          5 * 60 * 1000;

      if (isCacheValid && cachedData.messages.length > 0) {
        console.log(`[chatStore] Using cached messages for group ${group.id}`);
        // Use cached data
        set({
          messages: cachedData.messages,
          isLoading: false,
        });
      } else {
        // If no cache or old cache, load messages from API
        console.log(
          `[chatStore] No valid cache for group ${group.id}, fetching from API`,
        );
        // Use setTimeout to ensure state updates are processed before loading messages
        setTimeout(() => {
          get().loadMessages(group.id, "GROUP");
        }, 0);
      }
    }
  },

  loadMessages: async (id, type) => {
    console.log(`[chatStore] Loading messages for ${type} ${id}`);

    // Check if we should fetch messages from API
    if (!get().shouldFetchMessages) {
      console.log(
        `[chatStore] Skipping API fetch as shouldFetchMessages is false`,
      );
      return;
    }

    // Verify that the selected contact/group hasn't changed since the request was made
    const currentState = get();
    const isStillSelected =
      (type === "USER" && currentState.selectedContact?.id === id) ||
      (type === "GROUP" && currentState.selectedGroup?.id === id);

    if (!isStillSelected) {
      console.log(
        `[chatStore] Selected ${type} changed before API call completed, aborting`,
      );
      return;
    }

    // Set loading state but don't clear messages immediately to avoid flickering
    // Only set isLoading if we don't already have messages for this conversation
    const shouldShowLoading = currentState.messages.length === 0;
    set({
      currentPage: 1,
      hasMoreMessages: true,
      isLoading: shouldShowLoading,
    });

    try {
      let result: { success: boolean; messages?: Message[]; error?: string };
      if (type === "USER") {
        result = await getMessagesBetweenUsers(id, 1);
      } else {
        result = await getGroupMessages(id, 1);
      }

      // Check again if the selected contact/group is still the same after API call
      const stateAfterCall = get();
      const isStillSelectedAfterCall =
        (type === "USER" && stateAfterCall.selectedContact?.id === id) ||
        (type === "GROUP" && stateAfterCall.selectedGroup?.id === id);

      if (!isStillSelectedAfterCall) {
        console.log(
          `[chatStore] Selected ${type} changed while API call was in progress, discarding results`,
        );
        return;
      }

      if (result.success && result.messages) {
        // Sort messages chronologically
        const sortedMessages = [...result.messages].sort((a, b) => {
          return (
            new Date(a.createdAt).getTime() - new Date(b.createdAt).getTime()
          );
        });

        // Check if we have more messages to load
        const hasMore = result.messages.length === 30; // PAGE_SIZE from backend

        // Update cache
        const cacheKey = `${type}_${id}`;
        set((state) => ({
          messages: sortedMessages,
          hasMoreMessages: hasMore,
          messageCache: {
            ...state.messageCache,
            [cacheKey]: {
              messages: sortedMessages,
              lastFetched: new Date(),
            },
          },
        }));
      } else {
        set({ messages: [], hasMoreMessages: false });
      }
    } catch (error) {
      console.error("Error fetching messages:", error);
      set({ messages: [], hasMoreMessages: false });
    } finally {
      // Only update loading state if this is still the selected conversation
      const finalState = get();
      const isStillSelectedFinal =
        (type === "USER" && finalState.selectedContact?.id === id) ||
        (type === "GROUP" && finalState.selectedGroup?.id === id);

      if (isStillSelectedFinal) {
        set({ isLoading: false });
      }
    }
  },

  loadOlderMessages: async (): Promise<boolean> => {
    console.log(`[chatStore] Loading older messages`);

    const {
      currentChatType,
      selectedContact,
      selectedGroup,
      currentPage,
      messages,
    } = get();

    if (
      !currentChatType ||
      (!selectedContact && !selectedGroup) ||
      !get().hasMoreMessages
    ) {
      console.log(
        `[chatStore] Cannot load older messages: No conversation selected or no more messages`,
      );
      return false; // Return false if we can't load more
    }

    const nextPage = currentPage + 1;
    const id =
      currentChatType === "USER" ? selectedContact!.id : selectedGroup!.id;

    // Store the current contact/group ID to verify it doesn't change during loading
    const currentId = id;
    const currentType = currentChatType;

    set({ isLoadingOlder: true });

    try {
      // Verify that the selected contact/group hasn't changed since the request was made
      const stateBeforeCall = get();
      const isStillSelected =
        (currentType === "USER" &&
          stateBeforeCall.selectedContact?.id === currentId) ||
        (currentType === "GROUP" &&
          stateBeforeCall.selectedGroup?.id === currentId);

      if (!isStillSelected) {
        console.log(
          `[chatStore] Selected ${currentType} changed before API call completed, aborting`,
        );
        return false;
      }

      let result: { success: boolean; messages?: Message[]; error?: string };
      if (currentType === "USER") {
        result = await getMessagesBetweenUsers(id, nextPage);
      } else {
        result = await getGroupMessages(id, nextPage);
      }

      // Check again if the selected contact/group is still the same after API call
      const stateAfterCall = get();
      const isStillSelectedAfterCall =
        (currentType === "USER" &&
          stateAfterCall.selectedContact?.id === currentId) ||
        (currentType === "GROUP" &&
          stateAfterCall.selectedGroup?.id === currentId);

      if (!isStillSelectedAfterCall) {
        console.log(
          `[chatStore] Selected ${currentType} changed while API call was in progress, discarding results`,
        );
        return false;
      }

      if (result.success && result.messages && result.messages.length > 0) {
        // Sort messages chronologically
        const sortedNewMessages = [...result.messages].sort((a, b) => {
          return (
            new Date(a.createdAt).getTime() - new Date(b.createdAt).getTime()
          );
        });

        // Check for duplicates and merge with existing messages
        const existingMessageIds = new Set(messages.map((msg) => msg.id));
        const uniqueNewMessages = sortedNewMessages.filter(
          (msg) => !existingMessageIds.has(msg.id),
        );

        // If we got no new unique messages, we've reached the end
        if (uniqueNewMessages.length === 0) {
          console.log(
            `[chatStore] No new unique messages found, reached the end`,
          );
          set({
            hasMoreMessages: false,
            currentPage: nextPage,
            isLoadingOlder: false,
          });
          return true; // Still return true as we completed the request
        }

        console.log(
          `[chatStore] Loaded ${uniqueNewMessages.length} older messages`,
        );

        // Merge messages and update state - add older messages to the beginning
        const allMessages = [...uniqueNewMessages, ...messages];

        // Sort all messages by date to ensure correct order
        const sortedAllMessages = allMessages.sort((a, b) => {
          return (
            new Date(a.createdAt).getTime() - new Date(b.createdAt).getTime()
          );
        });

        // Check if we have more messages to load (if we got less than PAGE_SIZE, we're at the end)
        const hasMore = result.messages.length === 30; // PAGE_SIZE from backend

        // Update cache
        const cacheKey = `${currentType}_${id}`;
        set((state) => ({
          messages: sortedAllMessages,
          currentPage: nextPage,
          hasMoreMessages: hasMore,
          messageCache: {
            ...state.messageCache,
            [cacheKey]: {
              messages: sortedAllMessages,
              lastFetched: new Date(),
            },
          },
        }));

        return true;
      } else {
        // No more messages to load
        console.log(`[chatStore] No more messages to load`);
        set({ hasMoreMessages: false });
        return true; // Still return true as we completed the request
      }
    } catch (error) {
      console.error("Error fetching older messages:", error);
      return false; // Return false if there was an error
    } finally {
      // Only update loading state if this is still the selected conversation
      const finalState = get();
      const isStillSelectedFinal =
        (currentType === "USER" &&
          finalState.selectedContact?.id === currentId) ||
        (currentType === "GROUP" && finalState.selectedGroup?.id === currentId);

      if (isStillSelectedFinal) {
        set({ isLoadingOlder: false });
      }
    }
  },

  sendMessage: async (text, files, currentUser) => {
    const { selectedContact, selectedGroup, currentChatType } = get();

    if (
      !currentUser ||
      !currentUser.id ||
      (!text.trim() && !files?.length) ||
      !currentChatType
    ) {
      console.error("Cannot send message: Missing required data");
      return;
    }

    const recipientId =
      currentChatType === "USER" ? selectedContact?.id : selectedGroup?.id;

    if (!recipientId) {
      console.error("Cannot send message: No recipient selected");
      return;
    }

    console.log(
      `[chatStore] Sending message to ${currentChatType === "USER" ? "user" : "group"} ${recipientId}`,
    );

    // Create a temporary message to show immediately
    const tempMessage: Message = {
      id: `temp-${Date.now()}`,
      content: {
        text,
        // Add placeholder for files if they exist
        media: files?.map((file) => ({
          url: URL.createObjectURL(file),
          type: file.type.startsWith("image/")
            ? "IMAGE"
            : file.type.startsWith("video/")
              ? "VIDEO"
              : "DOCUMENT",
          fileId: `temp-${Date.now()}-${file.name}`,
          fileName: file.name,
          metadata: {
            path: "",
            size: file.size,
            mimeType: file.type,
            extension: file.name.split(".").pop() || "",
            bucketName: "",
            uploadedAt: new Date().toISOString(),
            sizeFormatted: `${Math.round(file.size / 1024)} KB`,
          },
          thumbnailUrl: file.type.startsWith("image/")
            ? URL.createObjectURL(file)
            : undefined,
        })),
      },
      senderId: currentUser.id,
      sender: {
        ...currentUser,
        userInfo: currentUser.userInfo,
      },
      receiverId: currentChatType === "USER" ? recipientId : undefined,
      receiver: currentChatType === "USER" ? selectedContact : undefined,
      groupId: currentChatType === "GROUP" ? recipientId : undefined,
      group: currentChatType === "GROUP" ? selectedGroup : undefined,
      recalled: false,
      deletedBy: [],
      reactions: [],
      readBy: [],
      createdAt: new Date(),
      updatedAt: new Date(),
      messageType:
        currentChatType === "USER" ? MessageType.USER : MessageType.GROUP,
      repliedTo: get().replyingTo?.id,
    };

    console.log(
      `[chatStore] Created temporary message with ID: ${tempMessage.id}`,
    );

    // Add temporary message to UI
    set((state) => {
      // Kiểm tra xem tin nhắn đã tồn tại trong danh sách chưa
      const messageExists = state.messages.some((msg) => {
        // Kiểm tra ID
        if (msg.id === tempMessage.id) {
          console.log(
            `[chatStore] Temporary message with ID ${tempMessage.id} already exists, skipping`,
          );
          return true;
        }

        // Kiểm tra nội dung, người gửi và thời gian gửi gần nhau
        if (
          msg.senderId === tempMessage.senderId &&
          msg.content.text === tempMessage.content.text &&
          Math.abs(
            new Date(msg.createdAt).getTime() -
              new Date(tempMessage.createdAt).getTime(),
          ) < 2000
        ) {
          console.log(
            `[chatStore] Duplicate temporary message content detected, skipping`,
          );
          return true;
        }

        return false;
      });

      if (messageExists) {
        console.log(
          `[chatStore] Temporary message already exists in chat, skipping UI update`,
        );
        return { replyingTo: null }; // Chỉ xóa trạng thái reply, không thêm tin nhắn
      }

      console.log(`[chatStore] Adding temporary message to UI`);
      return {
        messages: [...state.messages, tempMessage],
        replyingTo: null, // Clear reply state after sending
      };
    });

    // Update conversation list with temporary message
    // Get the conversations store
    const conversationsStore = useConversationsStore.getState();

    if (currentChatType === "USER" && selectedContact) {
      // Check if conversation exists
      const existingConversation = conversationsStore.conversations.find(
        (conv) => conv.contact.id === selectedContact.id,
      );

      if (existingConversation) {
        // Update existing conversation
        conversationsStore.updateLastMessage(selectedContact.id, tempMessage);
      } else {
        // Create new conversation
        conversationsStore.addConversation({
          contact: selectedContact,
          lastMessage: tempMessage,
          unreadCount: 0,
          lastActivity: new Date(),
          type: "USER",
        });
      }
    } else if (currentChatType === "GROUP" && selectedGroup) {
      // Check if group conversation exists
      const existingConversation = conversationsStore.conversations.find(
        (conv) => conv.type === "GROUP" && conv.group?.id === selectedGroup.id,
      );

      if (existingConversation) {
        // Update existing group conversation
        conversationsStore.updateConversation(selectedGroup.id, {
          lastMessage: tempMessage,
          lastActivity: new Date(),
        });
      } else {
        // Create new group conversation with placeholder contact
        const placeholderContact: User & { userInfo: UserInfo } = {
          id: currentUser.id,
          email: currentUser.email || "",
          phoneNumber: currentUser.phoneNumber || "",
          passwordHash: currentUser.passwordHash,
          createdAt: new Date(),
          updatedAt: new Date(),
          userInfo: currentUser.userInfo || {
            id: currentUser.id,
            fullName: "Group Member",
            profilePictureUrl: null,
            statusMessage: "",
            blockStrangers: false,
            createdAt: new Date(),
            updatedAt: new Date(),
            userAuth: currentUser,
          },
          refreshTokens: [],
          qrCodes: [],
          posts: [],
          stories: [],
          groupMembers: [],
          cloudFiles: [],
          pinnedItems: [],
          sentFriends: [],
          receivedFriends: [],
          contacts: [],
          contactOf: [],
          settings: [],
          postReactions: [],
          hiddenPosts: [],
          addedBy: [],
          notifications: [],
          sentMessages: [],
          receivedMessages: [],
          comments: [],
        };

        conversationsStore.addConversation({
          contact: placeholderContact,
          group: {
            id: selectedGroup.id,
            name: selectedGroup.name,
            avatarUrl: selectedGroup.avatarUrl,
            createdAt: selectedGroup.createdAt,
          },
          lastMessage: tempMessage,
          unreadCount: 0,
          lastActivity: new Date(),
          type: "GROUP",
        });
      }
    }

    try {
      // Get the repliedTo message ID if replying
      const repliedToId = get().replyingTo?.id;

      // Send message to API
      let result: { success: boolean; message?: Message; error?: string };
      if (currentChatType === "USER") {
        if (files && files.length > 0) {
          // Use sendMediaMessage if we have files
          result = await sendMediaMessage(
            recipientId,
            text,
            files,
            repliedToId,
          );
        } else {
          // Use sendTextMessage if we only have text
          result = await sendTextMessage(recipientId, text, repliedToId);
        }
      } else {
        if (files && files.length > 0) {
          // Use sendGroupMediaMessage if we have files for group
          result = await sendGroupMediaMessage(
            recipientId,
            text,
            files,
            repliedToId,
          );
        } else {
          // Use sendGroupTextMessage if we only have text for group
          result = await sendGroupTextMessage(recipientId, text, repliedToId);
        }
      }

      if (result.success && result.message) {
        console.log(
          `[chatStore] Message sent successfully, received real message with ID: ${result.message.id}`,
        );

        // Ghi log tin nhắn đã gửi thành công
        console.log(
          `[chatStore] Message sent successfully with ID: ${result.message.id}`,
        );

        // Replace temporary message with real one from server
        // Chúng ta sẽ chỉ thay thế tin nhắn tạm thời, không thêm tin nhắn mới
        // Vì tin nhắn thật sẽ được nhận qua socket
        set((state) => {
          // Kiểm tra xem tin nhắn tạm thời có tồn tại không
          const tempMessageExists = state.messages.some(
            (msg) => msg.id === tempMessage.id,
          );

          if (tempMessageExists && result.message) {
            console.log(
              `[chatStore] Replacing temporary message ${tempMessage.id} with real message ${result.message.id}`,
            );
            return {
              messages: state.messages.map((msg) =>
                msg.id === tempMessage.id ? result.message : msg,
              ),
            } as Partial<ChatState>;
          } else {
            // Nếu không tìm thấy tin nhắn tạm thời, không thay đổi gì
            console.log(
              `[chatStore] Temporary message ${tempMessage.id} not found, not adding real message to avoid duplication`,
            );
            return state;
          }
        });

        // Update conversation list with real message
        const conversationsStore = useConversationsStore.getState();

        if (currentChatType === "USER" && selectedContact) {
          // Update user conversation
          conversationsStore.updateLastMessage(
            selectedContact.id,
            result.message,
          );
        } else if (currentChatType === "GROUP" && selectedGroup) {
          // Update group conversation
          // For groups, we need to use updateConversation with the group ID
          const existingConversation = conversationsStore.conversations.find(
            (conv) =>
              conv.type === "GROUP" && conv.group?.id === selectedGroup.id,
          );

          if (existingConversation) {
            conversationsStore.updateConversation(selectedGroup.id, {
              lastMessage: result.message,
              lastActivity: new Date(result.message.createdAt),
            });
          } else {
            // Create new group conversation if it doesn't exist
            // We need a placeholder contact since the Conversation type requires it
            const placeholderContact: User & { userInfo: UserInfo } = {
              id: currentUser.id,
              email: currentUser.email || "",
              phoneNumber: currentUser.phoneNumber || "",
              passwordHash: currentUser.passwordHash,
              createdAt: new Date(),
              updatedAt: new Date(),
              userInfo: currentUser.userInfo || {
                id: currentUser.id,
                fullName: "Group Member",
                profilePictureUrl: null,
                statusMessage: "",
                blockStrangers: false,
                createdAt: new Date(),
                updatedAt: new Date(),
                userAuth: currentUser,
              },
              refreshTokens: [],
              qrCodes: [],
              posts: [],
              stories: [],
              groupMembers: [],
              cloudFiles: [],
              pinnedItems: [],
              sentFriends: [],
              receivedFriends: [],
              contacts: [],
              contactOf: [],
              settings: [],
              postReactions: [],
              hiddenPosts: [],
              addedBy: [],
              notifications: [],
              sentMessages: [],
              receivedMessages: [],
              comments: [],
            };

            conversationsStore.addConversation({
              contact: placeholderContact,
              group: {
                id: selectedGroup.id,
                name: selectedGroup.name,
                avatarUrl: selectedGroup.avatarUrl,
                createdAt: selectedGroup.createdAt,
              },
              lastMessage: result.message,
              unreadCount: 0,
              lastActivity: new Date(result.message.createdAt),
              type: "GROUP",
            });
          }
        }
      } else {
        // If sending failed, mark the message as failed
        console.error("Failed to send message:", result.error);
        // You could add error handling here, like marking the message as failed
      }
    } catch (error) {
      console.error("Error sending message:", error);
    }
  },

  searchMessages: async (searchText) => {
    const { selectedContact, selectedGroup, currentChatType } = get();
    if (!searchText.trim() || !currentChatType) return;

    const id =
      currentChatType === "USER" ? selectedContact?.id : selectedGroup?.id;

    if (!id) return;

    set({ isSearching: true });

    try {
      let result: { success: boolean; messages?: Message[]; error?: string };
      if (currentChatType === "USER") {
        result = await searchMessagesWithUser(id, searchText);
      } else {
        result = await searchGroupMessages(id, searchText);
      }

      if (result.success && result.messages) {
        // Sort messages chronologically
        const sortedMessages = [...result.messages].sort((a, b) => {
          return (
            new Date(a.createdAt).getTime() - new Date(b.createdAt).getTime()
          );
        });

        set({ searchResults: sortedMessages });
      } else {
        set({ searchResults: [] });
      }
    } catch (error) {
      console.error("Error searching messages:", error);
      set({ searchResults: [] });
    } finally {
      set({ isSearching: false });
    }
  },

  setSearchText: (text) => {
    set({ searchText: text });
    if (!text) {
      set({ searchResults: [] });
    }
  },

  clearSearch: () => {
    set({ searchText: "", searchResults: [] });
  },

  setReplyingTo: (message) => {
    set({ replyingTo: message });
  },

  setSelectedMessage: (message) => {
    set({ selectedMessage: message });
  },

  setIsDialogOpen: (isOpen) => {
    set({ isDialogOpen: isOpen });
  },

  recallMessageById: async (messageId: string): Promise<void> => {
    try {
      console.log(`[chatStore] Recalling message with ID: ${messageId}`);
      const result = await recallMessage(messageId);

      if (result.success && result.message) {
        console.log(`[chatStore] Successfully recalled message: ${messageId}`);

        // Update in chat store
        set((state) => {
          console.log(`[chatStore] Updating message in chat store`);
          return {
            messages: state.messages.map((msg) =>
              msg.id === messageId ? { ...msg, recalled: true } : msg,
            ),
          };
        });

        // Update in conversations store if this is the last message
        const conversationsStore = useConversationsStore.getState();
        const affectedConversation = conversationsStore.conversations.find(
          (conv) => conv.lastMessage?.id === messageId,
        );

        if (affectedConversation) {
          console.log(`[chatStore] Updating recalled message in conversation`);

          if (
            affectedConversation.type === "USER" &&
            affectedConversation.lastMessage
          ) {
            // Update last message in user conversation
            const updatedMessage: Message = {
              ...affectedConversation.lastMessage,
              recalled: true,
            };
            conversationsStore.updateLastMessage(
              affectedConversation.contact.id,
              updatedMessage,
            );
          } else if (
            affectedConversation.type === "GROUP" &&
            affectedConversation.group &&
            affectedConversation.lastMessage
          ) {
            // Update last message in group conversation
            const updatedMessage: Message = {
              ...affectedConversation.lastMessage,
              recalled: true,
            };
            conversationsStore.updateConversation(
              affectedConversation.group.id,
              {
                lastMessage: updatedMessage,
              },
            );
          }
        }
      } else {
        console.error("[chatStore] Failed to recall message:", result.error);
      }
    } catch (error) {
      console.error("[chatStore] Error recalling message:", error);
    }
  },

  deleteMessageById: async (messageId) => {
    try {
      const result = await deleteMessageForSelf(messageId);
      if (result.success) {
        set((state) => ({
          messages: state.messages.filter((msg) => msg.id !== messageId),
        }));
      }
    } catch (error) {
      console.error("Error deleting message:", error);
    }
  },

  forwardMessageToRecipients: async (messageId, recipients) => {
    set({ isLoading: true });
    try {
      const result = await forwardMessage(messageId, recipients);
      set({ isForwarding: false });
      return result.success;
    } catch (error) {
      console.error("Error forwarding message:", error);
      return false;
    } finally {
      set({ isLoading: false });
    }
  },

  setIsForwarding: (isForwarding) => {
    set({ isForwarding });
  },

  addMessage: (message, options = {}) => {
    const {
      updateCache = true,
      notifyConversationStore = true,
      skipDuplicateCheck = false,
    } = options;

    // Sử dụng hàm processNewMessage để xử lý tin nhắn mới
    get().processNewMessage(message, {
      updateCache,
      notifyConversationStore,
      skipDuplicateCheck,
    });
  },

  updateMessage: (
    messageId: string,
    updatedMessage: Partial<Message>,
    options: MessageHandlingOptions = {},
  ) => {
    const { updateCache = true, notifyConversationStore = true } = options;

    console.log(`[chatStore] Updating message ${messageId}`);

    set((state) => {
      // Kiểm tra xem tin nhắn có tồn tại trong danh sách không
      const existingMessage = state.messages.find(
        (msg) => msg.id === messageId,
      );

      if (!existingMessage) {
        console.log(
          `[chatStore] Message ${messageId} not found in current chat, skipping update`,
        );
        return state;
      }

      // Nếu đang cập nhật tin nhắn tạm thời bằng tin nhắn thật
      if (
        messageId.startsWith("temp-") &&
        "id" in updatedMessage &&
        typeof updatedMessage.id === "string"
      ) {
        console.log(
          `[chatStore] Replacing temporary message with real message ID: ${updatedMessage.id}`,
        );

        // Kiểm tra xem tin nhắn thật đã tồn tại trong danh sách chưa
        const realMessageExists = state.messages.some(
          (msg) => msg.id === updatedMessage.id,
        );

        if (realMessageExists) {
          console.log(
            `[chatStore] Real message ${updatedMessage.id} already exists, removing temporary message`,
          );
          // Nếu tin nhắn thật đã tồn tại, chỉ xóa tin nhắn tạm thời

          // Cập nhật cache nếu cần
          if (updateCache) {
            get().updateMessageCache(existingMessage, "remove");
          }

          return {
            messages: state.messages.filter((msg) => msg.id !== messageId),
          };
        }

        // Thay thế tin nhắn tạm thời bằng tin nhắn thật
        const completeMessage = updatedMessage as Message;

        // Cập nhật cache nếu cần
        if (updateCache) {
          get().updateMessageCache(completeMessage, "update");
        }

        // Đồng bộ với conversationsStore nếu cần
        if (notifyConversationStore) {
          get().syncWithConversationStore(completeMessage);
        }

        return {
          messages: state.messages.map((msg) =>
            msg.id === messageId ? completeMessage : msg,
          ),
        };
      }

      // Cập nhật thông thường
      let updatedMessageObject = { ...existingMessage, ...updatedMessage };

      // Đảm bảo readBy không chứa trùng lặp
      if (updatedMessageObject.readBy) {
        // Convert to array if it's not already
        const readByArray = Array.isArray(updatedMessageObject.readBy)
          ? updatedMessageObject.readBy
          : [];

        // Use Set to remove duplicates
        updatedMessageObject = {
          ...updatedMessageObject,
          readBy: [...new Set(readByArray)],
        };
      }

      // Cập nhật cache nếu cần
      if (updateCache) {
        get().updateMessageCache(updatedMessageObject, "update");
      }

      // Đồng bộ với conversationsStore nếu cần
      if (notifyConversationStore) {
        get().syncWithConversationStore(updatedMessageObject);
      }

      return {
        messages: state.messages.map((msg) =>
          msg.id === messageId ? updatedMessageObject : msg,
        ),
      };
    });
  },

  removeMessage: (messageId, options: MessageHandlingOptions = {}) => {
    const { updateCache = true, notifyConversationStore = true } = options;

    console.log(`[chatStore] Removing message ${messageId}`);

    set((state) => {
      // Tìm tin nhắn cần xóa
      const messageToRemove = state.messages.find(
        (msg) => msg.id === messageId,
      );

      if (!messageToRemove) {
        console.log(
          `[chatStore] Message ${messageId} not found in current chat, skipping removal`,
        );
        return state;
      }

      // Cập nhật cache nếu cần
      if (updateCache) {
        get().updateMessageCache(messageToRemove, "remove");
      }

      // Đồng bộ với conversationsStore nếu cần
      // Lưu ý: Đối với xóa tin nhắn, chúng ta cần xử lý đặc biệt trong conversationsStore
      // nếu tin nhắn này là tin nhắn cuối cùng của cuộc trò chuyện
      if (notifyConversationStore) {
        const conversationsStore = useConversationsStore.getState();
        const conversation =
          conversationsStore.findConversationByMessage(messageToRemove);

        if (conversation && conversation.lastMessage?.id === messageId) {
          // Tìm tin nhắn mới nhất khác để cập nhật làm tin nhắn cuối cùng
          const newLastMessage = state.messages
            .filter((msg) => msg.id !== messageId)
            .sort(
              (a, b) =>
                new Date(b.createdAt).getTime() -
                new Date(a.createdAt).getTime(),
            )[0];

          if (newLastMessage) {
            conversationsStore.processNewMessage(newLastMessage, {
              incrementUnreadCount: false,
              markAsRead: false,
              updateLastActivity: true,
            });
          }
        }
      }

      return {
        messages: state.messages.filter((msg) => msg.id !== messageId),
      };
    });
  },

  clearChat: () => {
    set((state) => {
      // Lưu cache hiện tại trước khi xóa
      const { messageCache } = state;

      return {
        messages: [],
        selectedContact: null,
        selectedGroup: null,
        currentChatType: null,
        replyingTo: null,
        selectedMessage: null,
        isDialogOpen: false,
        // Giữ lại cache để sử dụng sau này
        messageCache: messageCache,
      };
    });
  },

  addReactionToMessageById: async (messageId, reaction) => {
    try {
      const result = await addReactionToMessage(messageId, reaction);
      if (result.success && result.message) {
        // Update in chat store
        set((state) => ({
          messages: state.messages.map((msg) =>
            msg.id === messageId ? result.message : msg,
          ),
        }));

        // Update in conversations store if this is the last message
        const conversationsStore = useConversationsStore.getState();
        const affectedConversation = conversationsStore.conversations.find(
          (conv) => conv.lastMessage?.id === messageId,
        );

        if (affectedConversation) {
          if (affectedConversation.type === "USER") {
            // Update last message in user conversation
            conversationsStore.updateLastMessage(
              affectedConversation.contact.id,
              result.message,
            );
          } else if (
            affectedConversation.type === "GROUP" &&
            affectedConversation.group
          ) {
            // Update last message in group conversation
            conversationsStore.updateConversation(
              affectedConversation.group.id,
              {
                lastMessage: result.message,
              },
            );
          }
        }
      }
      return result.success;
    } catch (error) {
      console.error("Error adding reaction to message:", error);
      return false;
    }
  },

  removeReactionFromMessageById: async (messageId) => {
    try {
      const result = await removeReactionFromMessage(messageId);
      if (result.success && result.message) {
        // Update in chat store
        set((state) => ({
          messages: state.messages.map((msg) =>
            msg.id === messageId ? result.message : msg,
          ),
        }));

        // Update in conversations store if this is the last message
        const conversationsStore = useConversationsStore.getState();
        const affectedConversation = conversationsStore.conversations.find(
          (conv) => conv.lastMessage?.id === messageId,
        );

        if (affectedConversation) {
          if (affectedConversation.type === "USER") {
            // Update last message in user conversation
            conversationsStore.updateLastMessage(
              affectedConversation.contact.id,
              result.message,
            );
          } else if (
            affectedConversation.type === "GROUP" &&
            affectedConversation.group
          ) {
            // Update last message in group conversation
            conversationsStore.updateConversation(
              affectedConversation.group.id,
              {
                lastMessage: result.message,
              },
            );
          }
        }
      }
      return result.success;
    } catch (error) {
      console.error("Error removing reaction from message:", error);
      return false;
    }
  },

  markMessageAsReadById: async (messageId) => {
    try {
      // Get current user
      const currentUser = useAuthStore.getState().user;
      if (!currentUser?.id) {
        console.warn(
          "[chatStore] Cannot mark message as read: No current user",
        );
        return false;
      }

      // Get current state
      const state = get();
      const message = state.messages.find((msg) => msg.id === messageId);

      // Early return if message not found or already read
      if (!message) {
        console.log(
          `[chatStore] Message ${messageId} not found, skipping API call`,
        );
        return true;
      }

      // Check if message is already read by current user
      const isAlreadyRead =
        Array.isArray(message.readBy) &&
        message.readBy.includes(currentUser.id);
      if (isAlreadyRead) {
        console.log(
          `[chatStore] Message ${messageId} already read by current user`,
        );
        return true;
      }

      // Optimistically update the message in local state
      const optimisticReadBy = Array.isArray(message.readBy)
        ? [...message.readBy]
        : [];
      if (!optimisticReadBy.includes(currentUser.id)) {
        optimisticReadBy.push(currentUser.id);
      }

      // Update local state immediately
      set((state) => ({
        messages: state.messages.map((msg) =>
          msg.id === messageId ? { ...msg, readBy: optimisticReadBy } : msg,
        ),
      }));

      // Call API with retry mechanism
      let retryCount = 0;
      const MAX_RETRIES = 1;
      const RETRY_DELAY = 2000;

      const attemptMarkAsRead = async (): Promise<boolean> => {
        try {
          const result = await markMessageAsRead(messageId);

          if (result.success && result.message) {
            // Ensure readBy array doesn't contain duplicates
            const uniqueReadBy = Array.isArray(result.message.readBy)
              ? [...new Set(result.message.readBy)]
              : result.message.readBy || [];

            const updatedMessage = {
              ...result.message,
              readBy: uniqueReadBy,
            };

            // Update chat store with API response
            set((state) => ({
              messages: state.messages.map((msg) =>
                msg.id === messageId ? updatedMessage : msg,
              ),
            }));

            // Update conversations store if this is the last message
            const conversationsStore = useConversationsStore.getState();
            const affectedConversation = conversationsStore.conversations.find(
              (conv) => conv.lastMessage?.id === messageId,
            );

            if (affectedConversation) {
              if (affectedConversation.type === "USER") {
                conversationsStore.updateLastMessage(
                  affectedConversation.contact.id,
                  updatedMessage,
                );
                conversationsStore.markAsRead(affectedConversation.contact.id);
              } else if (
                affectedConversation.type === "GROUP" &&
                affectedConversation.group
              ) {
                conversationsStore.updateConversation(
                  affectedConversation.group.id,
                  {
                    lastMessage: updatedMessage,
                    unreadCount: 0,
                  },
                );
              }
            }

            return true;
          }

          // If API call failed and we haven't exceeded retry limit, retry
          if (retryCount < MAX_RETRIES) {
            retryCount++;
            console.log(
              `[chatStore] Retrying mark as read for message ${messageId}, attempt ${retryCount}`,
            );
            await new Promise((resolve) => setTimeout(resolve, RETRY_DELAY));
            return attemptMarkAsRead();
          }

          // If we've exhausted retries, revert optimistic update
          console.warn(
            `[chatStore] Failed to mark message ${messageId} as read after ${MAX_RETRIES} attempts`,
          );
          set((state) => ({
            messages: state.messages.map((msg) =>
              msg.id === messageId ? { ...msg, readBy: message.readBy } : msg,
            ),
          }));
          return false;
        } catch (error) {
          // Handle network errors or other exceptions
          if (retryCount < MAX_RETRIES) {
            retryCount++;
            console.warn(
              `[chatStore] Error marking message as read, retrying (${retryCount}/${MAX_RETRIES}):`,
              error,
            );
            await new Promise((resolve) => setTimeout(resolve, RETRY_DELAY));
            return attemptMarkAsRead();
          }

          // If we've exhausted retries, revert optimistic update
          console.error(
            `[chatStore] Failed to mark message ${messageId} as read after ${MAX_RETRIES} attempts:`,
            error,
          );
          set((state) => ({
            messages: state.messages.map((msg) =>
              msg.id === messageId ? { ...msg, readBy: message.readBy } : msg,
            ),
          }));
          return false;
        }
      };

      return await attemptMarkAsRead();
    } catch (error) {
      console.error(
        "[chatStore] Unexpected error in markMessageAsReadById:",
        error,
      );
      return false;
    }
  },

  markMessageAsUnreadById: async (messageId) => {
    try {
      const result = await markMessageAsUnread(messageId);
      if (result.success && result.message) {
        // Ensure readBy array doesn't contain duplicates
        const uniqueReadBy = Array.isArray(result.message.readBy)
          ? [...new Set(result.message.readBy)]
          : result.message.readBy || [];

        const updatedMessage = {
          ...result.message,
          readBy: uniqueReadBy,
        };

        // Update in chat store
        set((state) => ({
          messages: state.messages.map((msg) =>
            msg.id === messageId ? updatedMessage : msg,
          ),
        }));

        // Update in conversations store if this is the last message
        const conversationsStore = useConversationsStore.getState();
        const affectedConversation = conversationsStore.conversations.find(
          (conv) => conv.lastMessage?.id === messageId,
        );

        if (affectedConversation) {
          if (affectedConversation.type === "USER") {
            // Update last message in user conversation
            conversationsStore.updateLastMessage(
              affectedConversation.contact.id,
              updatedMessage,
            );
            // Mark conversation as unread
            conversationsStore.incrementUnread(affectedConversation.contact.id);
          } else if (
            affectedConversation.type === "GROUP" &&
            affectedConversation.group
          ) {
            // Update last message in group conversation
            conversationsStore.updateConversation(
              affectedConversation.group.id,
              {
                lastMessage: updatedMessage,
                unreadCount: affectedConversation.unreadCount + 1, // Increment unread count
              },
            );
          }
        }
      }
      return result.success;
    } catch (error) {
      console.error("Error marking message as unread:", error);
      return false;
    }
  },

  // Send typing indicator to the server
  sendTypingIndicator: (isTyping: boolean) => {
    // Get the current state
    const state = get();

    // Lấy socket từ SocketProvider
    const socket = typeof window !== "undefined" ? window.messageSocket : null;

    if (!socket) {
      console.log(
        "[chatStore] Cannot send typing indicator: No socket connection",
      );
      return;
    }

    // Determine the event to emit
    const event = isTyping ? "typing" : "stopTyping";

    // Prepare the data to send
    const data: { receiverId?: string; groupId?: string } = {};

    if (state.currentChatType === "USER" && state.selectedContact) {
      data.receiverId = state.selectedContact.id;
      console.log(
        `[chatStore] Sending ${event} event to user ${state.selectedContact.id}`,
      );
    } else if (state.currentChatType === "GROUP" && state.selectedGroup) {
      data.groupId = state.selectedGroup.id;
      console.log(
        `[chatStore] Sending ${event} event to group ${state.selectedGroup.id}`,
      );
    } else {
      console.log(
        "[chatStore] Cannot send typing indicator: No valid recipient",
      );
      return; // No valid recipient
    }

    // Emit the event
    socket.emit(event, data);
  },

  openChat: async (id: string, type: "USER" | "GROUP") => {
    try {
      console.log(`[chatStore] Opening chat with ${type} ID: ${id}`);

      // Reset any existing state to ensure clean start
      set({
        searchText: "",
        searchResults: [],
        isSearching: false,
        replyingTo: null,
        selectedMessage: null,
        isDialogOpen: false,
        isForwarding: false,
      });

      if (type === "USER") {
        // Fetch user data
        const result = await getUserDataById(id);

        if (result.success && result.user) {
          // Ensure userInfo exists
          const user = result.user;
          if (!user.userInfo) {
            user.userInfo = {
              id: user.id,
              fullName: user.email || user.phoneNumber || "Unknown",
              profilePictureUrl: null,
              statusMessage: "No status",
              blockStrangers: false,
              createdAt: new Date(),
              updatedAt: new Date(),
              userAuth: user,
            };
          }

          console.log(`[chatStore] User data fetched successfully for ${id}`);

          // Set the selected contact
          get().setSelectedContact(user as User & { userInfo: UserInfo });

          // Get the conversations store
          const conversationsStore = useConversationsStore.getState();

          // Check if conversation exists
          const existingConversation = conversationsStore.conversations.find(
            (conv) => conv.type === "USER" && conv.contact.id === id,
          );

          // If conversation doesn't exist, create it
          if (!existingConversation) {
            console.log(`[chatStore] Creating new conversation for user ${id}`);
            conversationsStore.addConversation({
              contact: user as User & { userInfo: UserInfo },
              lastMessage: undefined,
              unreadCount: 0,
              lastActivity: new Date(),
              type: "USER",
            });
          } else {
            console.log(
              `[chatStore] Using existing conversation for user ${id}`,
            );
          }

          // Load messages for this conversation
          await get().loadMessages(id, "USER");

          // Check if messages were loaded successfully
          const messagesLoaded = get().messages.length > 0;
          console.log(
            `[chatStore] User messages loaded successfully: ${messagesLoaded}`,
          );
          return messagesLoaded;
        }
        console.log(`[chatStore] Failed to fetch user data for ${id}`);
        return false;
      } else if (type === "GROUP") {
        // First, check if the group exists in the conversations store
        const conversationsStore = useConversationsStore.getState();
        const existingConversation = conversationsStore.conversations.find(
          (conv) => conv.type === "GROUP" && conv.group?.id === id,
        );

        // If we have the group in conversations store, use that data first
        if (existingConversation && existingConversation.group) {
          console.log(
            `[chatStore] Using group data from conversations store for ${id}`,
          );

          // Set the selected group from conversations store
          const groupFromConversation: Group = {
            id: existingConversation.group.id,
            name: existingConversation.group.name,
            avatarUrl: existingConversation.group.avatarUrl,
            createdAt: existingConversation.group.createdAt || new Date(), // Provide default value
            creatorId: "", // Required by Group type
            messages: [], // Required by Group type
            members: (existingConversation.group.memberUsers?.map((member) => ({
              id: `${existingConversation.group?.id}_${member.id}`,
              groupId: existingConversation.group?.id || "",
              userId: member.id,
              role: member.role,
              user: {
                id: member.id,
                userInfo: {
                  id: member.id,
                  fullName: member.fullName,
                  profilePictureUrl: member.profilePictureUrl,
                  createdAt: new Date(),
                  updatedAt: new Date(),
                  blockStrangers: false,
                  userAuth: { id: member.id } as User,
                },
              } as User,
              // Add missing properties required by GroupMember
              group: null as unknown as Group, // Will be set by the backend
              joinedAt: new Date(),
              addedBy: null as unknown as User,
              addedById: "",
            })) || []) as GroupMember[],
          };

          get().setSelectedGroup(groupFromConversation);

          // Update the cache with this data
          set((state) => {
            const newGroupCache = { ...state.groupCache };
            newGroupCache[id] = {
              group: groupFromConversation,
              lastFetched: new Date(),
            };
            return { groupCache: newGroupCache };
          });

          // Load messages for this group
          console.log(
            `[chatStore] Loading messages for group ${id} from conversations store`,
          );
          await get().loadMessages(id, "GROUP");

          // Check if messages were loaded successfully
          const messagesLoaded = get().messages.length > 0;
          console.log(
            `[chatStore] Group messages loaded successfully from conversations store: ${messagesLoaded}`,
          );
          return messagesLoaded;
        }

        // If not in conversations store or we need fresh data, check our group cache
        const cachedData = get().groupCache[id];
        const currentTime = new Date();
        const isCacheValid =
          cachedData &&
          currentTime.getTime() - cachedData.lastFetched.getTime() < 30 * 1000; // 30 seconds cache

        let group: Group | undefined;

        if (isCacheValid) {
          console.log(`[chatStore] Using cached group data for ${id}`);
          group = cachedData.group;
        } else if (get().shouldFetchGroupData) {
          // Fetch group data if cache is invalid and we're allowed to fetch
          console.log(`[chatStore] Fetching fresh group data for ${id}`);
          const result = await getGroupById(id);

          if (result.success && result.group) {
            group = result.group;
            console.log(
              `[chatStore] Group data fetched successfully for ${id}`,
            );

            // Update the cache
            set((state) => ({
              groupCache: {
                ...state.groupCache,
                [id]: {
                  group: result.group,
                  lastFetched: new Date(),
                },
              },
            }));
          } else {
            console.log(`[chatStore] Failed to fetch group data for ${id}`);
            return false;
          }
        } else {
          console.log(
            `[chatStore] Skipping API fetch as shouldFetchGroupData is false`,
          );
          return false;
        }

        if (group) {
          // Set the selected group
          get().setSelectedGroup(group);

          // Get the conversations store
          const conversationsStore = useConversationsStore.getState();
          const currentUser = useAuthStore.getState().user;

          // Check if group conversation exists
          const existingConversation = conversationsStore.conversations.find(
            (conv) => conv.type === "GROUP" && conv.group?.id === id,
          );

          // If group conversation doesn't exist, create it
          if (!existingConversation && currentUser) {
            console.log(
              `[chatStore] Creating new conversation for group ${id}`,
            );

            // Tạo placeholder contact vì Conversation type yêu cầu
            const placeholderContact: User & { userInfo: UserInfo } = {
              id: currentUser.id,
              email: currentUser.email || "",
              phoneNumber: currentUser.phoneNumber || "",
              passwordHash: currentUser.passwordHash,
              createdAt: new Date(),
              updatedAt: new Date(),
              userInfo: currentUser.userInfo || {
                id: currentUser.id,
                fullName: "Group Member",
                profilePictureUrl: null,
                statusMessage: "",
                blockStrangers: false,
                createdAt: new Date(),
                updatedAt: new Date(),
                userAuth: currentUser,
              },
              refreshTokens: [],
              qrCodes: [],
              posts: [],
              stories: [],
              groupMembers: [],
              cloudFiles: [],
              pinnedItems: [],
              sentFriends: [],
              receivedFriends: [],
              contacts: [],
              contactOf: [],
              settings: [],
              postReactions: [],
              hiddenPosts: [],
              addedBy: [],
              notifications: [],
              sentMessages: [],
              receivedMessages: [],
              comments: [],
            };

            conversationsStore.addConversation({
              contact: placeholderContact,
              group: {
                id: group.id,
                name: group.name,
                avatarUrl: group.avatarUrl,
                createdAt: group.createdAt,
              },
              lastMessage: undefined,
              unreadCount: 0,
              lastActivity: new Date(),
              type: "GROUP",
            });
          } else {
            console.log(
              `[chatStore] Using existing conversation for group ${id}`,
            );
          }

          // Load messages for this group
          console.log(`[chatStore] Loading messages for group ${id}`);
          await get().loadMessages(id, "GROUP");

          // Check if messages were loaded successfully
          const messagesLoaded = get().messages.length > 0;
          console.log(
            `[chatStore] Group messages loaded successfully: ${messagesLoaded}`,
          );
          return messagesLoaded;
        }
        return false;
      }

      return false;
    } catch (error) {
      console.error("Error opening chat:", error);
      return false;
    }
  },

  // Kiểm soát việc fetch dữ liệu từ API
  setShouldFetchMessages: (shouldFetch) => {
    set({ shouldFetchMessages: shouldFetch });
  },

  setShouldFetchGroupData: (shouldFetch: boolean) => {
    set({ shouldFetchGroupData: shouldFetch });
  },

  // Xóa cache của một cuộc trò chuyện cụ thể
  clearChatCache: (type, id) => {
    set((state) => {
      const cacheKey = `${type}_${id}`;
      const newMessageCache = { ...state.messageCache };
      delete newMessageCache[cacheKey];

      return { messageCache: newMessageCache };
    });
  },

  // Xóa cache của một nhóm cụ thể
  clearGroupCache: (groupId: string) => {
    set((state) => {
      const newGroupCache = { ...state.groupCache };
      delete newGroupCache[groupId];

      return { groupCache: newGroupCache };
    });
  },

  // Force reload messages for a conversation
  reloadConversationMessages: async (id: string, type: "USER" | "GROUP") => {
    console.log(`[chatStore] Force reloading messages for ${type} ${id}`);

    // Clear cache for this conversation
    get().clearChatCache(type, id);

    // Don't clear messages immediately to avoid flickering
    // Only set loading state if we don't have messages
    const currentState = get();
    const shouldShowLoading = currentState.messages.length === 0;

    if (shouldShowLoading) {
      set({ isLoading: true });
    }

    // Load messages
    return get().loadMessages(id, type);
  },

  // Xóa toàn bộ cache
  clearAllCache: () => {
    set({ messageCache: {}, groupCache: {} });
  },

  // Refresh the selected group data
  refreshSelectedGroup: async () => {
    console.log(`[chatStore] Refreshing selected group data`);
    const { selectedGroup, shouldFetchGroupData } = get();

    if (!selectedGroup || !selectedGroup.id) {
      console.log(`[chatStore] No selected group to refresh`);
      return;
    }

<<<<<<< HEAD
    // Check if we should fetch group data from API
    if (!shouldFetchGroupData) {
=======
    const groupId = selectedGroup.id;

    // Kiểm tra thời gian gọi API cuối cùng
    const now = Date.now();
    const lastCallTime =
      get()._lastApiCallTime[`GROUP_${groupId}_refresh`] || 0;
    const timeSinceLastCall = now - lastCallTime;

    // Nếu đã gọi API trong vòng 10 giây, bỏ qua
    if (timeSinceLastCall < 10000) {
>>>>>>> e9b5a4b4
      console.log(
        `[chatStore] Skipping API fetch as shouldFetchGroupData is false`,
      );
      return;
    }

    // Check if we have a valid cache for this group
    const groupId = selectedGroup.id;
    const cachedData = get().groupCache[groupId];
    const currentTime = new Date();
    const isCacheValid =
      cachedData &&
      currentTime.getTime() - cachedData.lastFetched.getTime() < 30 * 1000; // 30 seconds cache

<<<<<<< HEAD
    if (isCacheValid) {
      console.log(`[chatStore] Using cached group data for ${groupId}`);
=======
      // Nếu có thông tin nhóm trong conversationsStore và đã được cập nhật gần đây, sử dụng nó
      if (
        groupConversation?.group &&
        (groupConversation.group as any).lastUpdated
      ) {
        const lastUpdated = new Date(
          (groupConversation.group as any).lastUpdated,
        );
        const currentTime = new Date();
        const timeSinceLastUpdate =
          currentTime.getTime() - lastUpdated.getTime();
>>>>>>> e9b5a4b4

      // Update the selected group with cached data
      set({ selectedGroup: cachedData.group });

<<<<<<< HEAD
      // Update the group in the conversations store as well
      const conversationsStore = useConversationsStore.getState();
      conversationsStore.updateConversation(groupId, {
        group: cachedData.group,
      });

      // Force UI update
      setTimeout(() => {
        conversationsStore.forceUpdate();
      }, 0);

      return cachedData.group;
    }
=======
          // Convert conversation group to full Group type
          const fullGroup: Group = {
            id: groupConversation.group.id,
            name: groupConversation.group.name,
            avatarUrl: groupConversation.group.avatarUrl,
            createdAt: groupConversation.group.createdAt || new Date(),
            creatorId: "", // Will be filled by backend
            members: [], // Will be filled by backend
            messages: [], // Will be filled by backend
          };

          // Update the selected group with converted data
          set({ selectedGroup: fullGroup });

          // Update the cache
          set((state) => ({
            groupCache: {
              ...state.groupCache,
              [groupId]: {
                group: fullGroup,
                lastFetched: new Date(),
              },
            },
          }));

          return fullGroup;
        }
      }
>>>>>>> e9b5a4b4

    try {
      // Fetch updated group data
      console.log(`[chatStore] Fetching fresh group data for ${groupId}`);
      const result = await getGroupById(groupId);

      if (result.success && result.group) {
        console.log(
          `[chatStore] Group data refreshed successfully for ${groupId}`,
        );
        console.log(
          `[chatStore] New members count: ${result.group.members?.length || 0}`,
        );

        // Update the cache
        set((state) => ({
          groupCache: {
            ...state.groupCache,
            [groupId]: {
              group: result.group,
              lastFetched: new Date(),
            },
          },
        }));

        // Update the selected group with new data
        set({ selectedGroup: result.group });

        // Update the group in the conversations store as well
        const conversationsStore = useConversationsStore.getState();
        conversationsStore.updateConversation(groupId, {
          group: result.group,
        });

        // Don't force UI update here to prevent infinite loops
        // The updateConversation call above should trigger necessary updates

        // Also reload messages to ensure everything is up to date
        await get().reloadConversationMessages(groupId, "GROUP");

        // Broadcast the update to all components
        if (typeof window !== "undefined" && window.triggerGroupsReload) {
          console.log(
            `[chatStore] Broadcasting group update via triggerGroupsReload`,
          );
          window.triggerGroupsReload();
        }

        return result.group;
      } else {
        console.log(`[chatStore] Failed to refresh group data for ${groupId}`);
        return null;
      }
    } catch (error) {
      console.error("Error refreshing group data:", error);
      return null;
    }
  },

  // Handle group dissolved event
  handleGroupDissolved: (groupId: string) => {
    set((state) => {
      if (state.selectedGroup?.id === groupId) {
        state.setSelectedGroup(null);
      }
      state.clearChatCache("GROUP", groupId);
      return state;
    });
  },

  // Handle member removed event
  handleMemberRemoved: (groupId: string) => {
    set((state) => {
      if (state.selectedGroup?.id === groupId) {
        state.setSelectedGroup(null);
      }
      state.clearChatCache("GROUP", groupId);
      return state;
    });
  },
}));<|MERGE_RESOLUTION|>--- conflicted
+++ resolved
@@ -279,8 +279,6 @@
 
     console.log(`[chatStore] Processing new message ${message.id}`);
 
-<<<<<<< HEAD
-=======
     // Nếu là tin nhắn nhóm, xóa trạng thái emptyMessageGroups cho nhóm đó
     if (message.groupId && message.messageType === MessageType.GROUP) {
       set((state) => {
@@ -296,7 +294,6 @@
       });
     }
 
->>>>>>> e9b5a4b4
     // Kiểm tra xem tin nhắn có phù hợp với loại cuộc trò chuyện hiện tại không
     const { currentChatType } = get();
 
@@ -2191,10 +2188,6 @@
       return;
     }
 
-<<<<<<< HEAD
-    // Check if we should fetch group data from API
-    if (!shouldFetchGroupData) {
-=======
     const groupId = selectedGroup.id;
 
     // Kiểm tra thời gian gọi API cuối cùng
@@ -2205,7 +2198,6 @@
 
     // Nếu đã gọi API trong vòng 10 giây, bỏ qua
     if (timeSinceLastCall < 10000) {
->>>>>>> e9b5a4b4
       console.log(
         `[chatStore] Skipping API fetch as shouldFetchGroupData is false`,
       );
@@ -2213,17 +2205,39 @@
     }
 
     // Check if we have a valid cache for this group
-    const groupId = selectedGroup.id;
     const cachedData = get().groupCache[groupId];
     const currentTime = new Date();
     const isCacheValid =
       cachedData &&
       currentTime.getTime() - cachedData.lastFetched.getTime() < 30 * 1000; // 30 seconds cache
 
-<<<<<<< HEAD
     if (isCacheValid) {
       console.log(`[chatStore] Using cached group data for ${groupId}`);
-=======
+
+      // Update the selected group with cached data
+      set({ selectedGroup: cachedData.group });
+
+      // Update the group in the conversations store as well
+      const conversationsStore = useConversationsStore.getState();
+      conversationsStore.updateConversation(groupId, {
+        group: cachedData.group,
+      });
+
+      // Force UI update
+      setTimeout(() => {
+        conversationsStore.forceUpdate();
+      }, 0);
+
+      return cachedData.group;
+    }
+
+    try {
+      // Trước tiên, kiểm tra xem có thông tin nhóm trong conversationsStore không
+      const conversationsStore = useConversationsStore.getState();
+      const groupConversation = conversationsStore.conversations.find(
+        (conv) => conv.type === "GROUP" && conv.group?.id === groupId,
+      );
+
       // Nếu có thông tin nhóm trong conversationsStore và đã được cập nhật gần đây, sử dụng nó
       if (
         groupConversation?.group &&
@@ -2235,26 +2249,13 @@
         const currentTime = new Date();
         const timeSinceLastUpdate =
           currentTime.getTime() - lastUpdated.getTime();
->>>>>>> e9b5a4b4
-
-      // Update the selected group with cached data
-      set({ selectedGroup: cachedData.group });
-
-<<<<<<< HEAD
-      // Update the group in the conversations store as well
-      const conversationsStore = useConversationsStore.getState();
-      conversationsStore.updateConversation(groupId, {
-        group: cachedData.group,
-      });
-
-      // Force UI update
-      setTimeout(() => {
-        conversationsStore.forceUpdate();
-      }, 0);
-
-      return cachedData.group;
-    }
-=======
+
+        // Nếu thông tin nhóm đã được cập nhật trong vòng 30 giây, sử dụng nó
+        if (timeSinceLastUpdate < 30000) {
+          console.log(
+            `[chatStore] Using recent group data from conversationsStore for ${groupId}`,
+          );
+
           // Convert conversation group to full Group type
           const fullGroup: Group = {
             id: groupConversation.group.id,
@@ -2283,9 +2284,7 @@
           return fullGroup;
         }
       }
->>>>>>> e9b5a4b4
-
-    try {
+
       // Fetch updated group data
       console.log(`[chatStore] Fetching fresh group data for ${groupId}`);
       const result = await getGroupById(groupId);

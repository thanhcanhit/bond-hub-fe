--- conflicted
+++ resolved
@@ -130,18 +130,11 @@
   setShouldFetchMessages: (shouldFetch: boolean) => void;
   clearChatCache: (type: "USER" | "GROUP", id: string) => void;
   clearAllCache: () => void;
-<<<<<<< HEAD
-  openChat: (id: string, type: "USER" | "GROUP") => Promise<boolean>;
-
-  // Reaction picker control
-  setActiveReactionPickerMessageId: (messageId: string | null) => void;
-=======
   openChat: (contactId: string) => Promise<boolean>;
   reloadConversationMessages: (
     id: string,
     type: "USER" | "GROUP",
   ) => Promise<void>;
->>>>>>> fe926e87
 }
 
 export const useChatStore = create<ChatState>((set, get) => ({
@@ -1644,15 +1637,8 @@
           // Set the selected contact
           get().setSelectedContact(user as User & { userInfo: UserInfo });
 
-<<<<<<< HEAD
           // Get the conversations store
           const conversationsStore = useConversationsStore.getState();
-=======
-        // Check if conversation exists
-        const existingConversation = conversationsStore.conversations.find(
-          (conv) => conv.contact?.id === userId,
-        );
->>>>>>> fe926e87
 
           // Check if conversation exists
           const existingConversation = conversationsStore.conversations.find(
@@ -1661,7 +1647,9 @@
 
           // If conversation doesn't exist, create it
           if (!existingConversation) {
-            console.log(`[chatStore] Creating new conversation for user ${id}`);
+            console.log(
+              `[chatStore] Creating new conversation for user ${userId}`,
+            );
             conversationsStore.addConversation({
               contact: user as User & { userInfo: UserInfo },
               lastMessage: undefined,
@@ -1671,9 +1659,12 @@
             });
           } else {
             console.log(
-              `[chatStore] Using existing conversation for user ${id}`,
+              `[chatStore] Using existing conversation for user ${userId}`,
             );
           }
+
+          // Load messages for this conversation
+          await get().loadMessages(userId, "USER");
 
           return true;
         }
@@ -1683,7 +1674,6 @@
         // Fetch group data
         const result = await getGroupById(id);
 
-<<<<<<< HEAD
         if (result.success && result.group) {
           const group = result.group;
           console.log(`[chatStore] Group data fetched successfully for ${id}`);
@@ -1768,12 +1758,6 @@
         }
         console.log(`[chatStore] Failed to fetch group data for ${id}`);
         return false;
-=======
-        // Load messages for this conversation
-        await get().loadMessages(userId, "USER");
-
-        return true;
->>>>>>> fe926e87
       }
 
       return false;

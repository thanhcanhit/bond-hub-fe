--- conflicted
+++ resolved
@@ -377,60 +377,6 @@
                   } as User & { userInfo: UserInfo };
 
                   return {
-<<<<<<< HEAD
-                    contact: {
-                      id: conv.group.id,
-                      userInfo: {
-                        id: conv.group.id,
-                        fullName: conv.group.name,
-                        profilePictureUrl: conv.group.avatarUrl,
-                        statusMessage: null,
-                        blockStrangers: false,
-                        createdAt: conv.group.createdAt
-                          ? new Date(conv.group.createdAt)
-                          : new Date(),
-                        updatedAt: new Date(),
-                        userAuth: { id: conv.group.id },
-                      },
-                    } as User & { userInfo: UserInfo },
-                    group: {
-                      id: conv.group.id,
-                      name: conv.group.name,
-                      avatarUrl: conv.group.avatarUrl,
-                      createdAt: conv.group.createdAt
-                        ? new Date(conv.group.createdAt)
-                        : new Date(),
-                    },
-                    lastMessage: conv.lastMessage
-                      ? ({
-                          id: conv.lastMessage.id,
-                          content: {
-                            text: conv.lastMessage.content.text,
-                            media: conv.lastMessage.content.media,
-                          },
-                          senderId: conv.lastMessage.senderId,
-                          sender: {
-                            id: conv.lastMessage.senderId,
-                            userInfo: {
-                              id: conv.lastMessage.senderId,
-                              fullName: conv.lastMessage.senderName,
-                              createdAt: new Date(),
-                              updatedAt: new Date(),
-                              blockStrangers: false,
-                              userAuth: { id: conv.lastMessage.senderId },
-                            },
-                          } as User,
-                          recalled: conv.lastMessage.recalled,
-                          readBy: conv.lastMessage.isRead
-                            ? [currentUserId]
-                            : [],
-                          deletedBy: [],
-                          reactions: [],
-                          createdAt: new Date(conv.lastMessage.createdAt),
-                          updatedAt: new Date(conv.lastMessage.createdAt),
-                        } as Message)
-                      : undefined,
-=======
                     contact: groupContact,
                     group: {
                       id: group.id,
@@ -441,7 +387,6 @@
                       memberUsers: group.memberUsers,
                     },
                     lastMessage: createMessageFromApi(conv.lastMessage),
->>>>>>> de47b868
                     unreadCount: conv.unreadCount || 0,
                     lastActivity: new Date(conv.updatedAt),
                     type: conv.type,

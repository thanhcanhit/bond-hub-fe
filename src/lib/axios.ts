import axios, { InternalAxiosRequestConfig } from "axios";
import { useAuthStore } from "@/stores/authStore";

const NEXT_PUBLIC_BACKEND_URL = process.env.NEXT_PUBLIC_BACKEND_URL;

<<<<<<< HEAD
// Tạo một instance axios cơ bản với token được truyền vào
export const createAxiosInstance = (token?: string) => {
  const instance = axios.create({
    baseURL: NEXT_PUBLIC_BACKEND_URL,
    headers: { "Content-Type": "application/json" },
    timeout: 15000, // 15 seconds timeout
  });

  // Nếu có token được truyền vào và không rỗng, sử dụng nó
  if (token && token.trim() !== "") {
    instance.defaults.headers.common["Authorization"] = `Bearer ${token}`;
    console.log(
      `Setting Authorization header with token: ${token.substring(0, 10)}...`,
    );
  } else {
    console.log("No valid token provided");
  }

  // Xử lý lỗi mạng
  instance.interceptors.response.use(
    (response) => response,
    (error) => {
      // Handle network errors
      if (error.code === "ECONNABORTED") {
        console.error("Request timeout:", error);
        return Promise.reject(new Error("Request timeout. Please try again."));
      }

      if (!error.response) {
        console.error("Network error:", error);
        return Promise.reject(
          new Error("Network error. Please check your connection."),
        );
      }

      return Promise.reject(error);
    },
  );

  return instance;
};
=======
// Log the backend URL for debugging
console.log("Backend URL:", NEXT_PUBLIC_BACKEND_URL || "Not set");
>>>>>>> 2bacc6a0

const axiosInstance = axios.create({
  baseURL: NEXT_PUBLIC_BACKEND_URL || "http://localhost:3000",
  headers: { "Content-Type": "application/json" },
  timeout: 15000, // 15 seconds timeout
});

axiosInstance.interceptors.request.use(
  (config: InternalAxiosRequestConfig) => {
    try {
      const accessToken = useAuthStore.getState().accessToken;
      console.log(`Axios request to ${config.url}`, {
        hasToken: !!accessToken,
        baseURL: config.baseURL,
      });

      if (accessToken) {
        config.headers = config.headers || {};
        config.headers.Authorization = `Bearer ${accessToken}`;
      } else {
        console.warn("No access token available for request");
      }
      return config;
    } catch (error) {
      console.error("Error in axios interceptor:", error);
      return config;
    }
  },
  (error) => Promise.reject(error),
);

axiosInstance.interceptors.response.use(
  (response) => response,
  async (error) => {
    // Handle network errors
    if (error.code === "ECONNABORTED") {
      console.error("Request timeout:", error);
      return Promise.reject(new Error("Request timeout. Please try again."));
    }

    if (!error.response) {
      console.error("Network error:", error);
      return Promise.reject(
        new Error("Network error. Please check your connection."),
      );
    }

    const originalRequest = error.config;
    if (error.response?.status === 401 && !originalRequest._retry) {
      originalRequest._retry = true;
      const refreshToken = useAuthStore.getState().refreshToken;
      const deviceId = useAuthStore.getState().deviceId;

      if (!refreshToken || !deviceId) {
        useAuthStore.getState().logout();
        return Promise.reject(error);
      }

      try {
        const response = await axiosInstance.post("/auth/refresh", {
          refreshToken,
          deviceId,
        });

        const { accessToken } = response.data;
        // Keep the same refreshToken since backend doesn't return a new one
        useAuthStore.getState().setTokens(accessToken, refreshToken);

        console.log("Refreshed token triggred complete:", accessToken);
        // Update the Authorization header for the original request
        originalRequest.headers["Authorization"] = `Bearer ${accessToken}`;
        return axiosInstance(originalRequest);
      } catch (refreshError) {
        // If refresh token fails, log the user out
        useAuthStore.getState().logout();
        return Promise.reject(refreshError);
      }
    }
    return Promise.reject(error);
  },
);

export default axiosInstance;<|MERGE_RESOLUTION|>--- conflicted
+++ resolved
@@ -3,7 +3,9 @@
 
 const NEXT_PUBLIC_BACKEND_URL = process.env.NEXT_PUBLIC_BACKEND_URL;
 
-<<<<<<< HEAD
+// Log the backend URL for debugging
+console.log("Backend URL:", NEXT_PUBLIC_BACKEND_URL || "Not set");
+
 // Tạo một instance axios cơ bản với token được truyền vào
 export const createAxiosInstance = (token?: string) => {
   const instance = axios.create({
@@ -45,10 +47,6 @@
 
   return instance;
 };
-=======
-// Log the backend URL for debugging
-console.log("Backend URL:", NEXT_PUBLIC_BACKEND_URL || "Not set");
->>>>>>> 2bacc6a0
 
 const axiosInstance = axios.create({
   baseURL: NEXT_PUBLIC_BACKEND_URL || "http://localhost:3000",

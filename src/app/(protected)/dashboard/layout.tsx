"use client";
import Sidebar from "@/components/SidebarMain";

export default function ProtectedLayout({
  children,
}: {
  children: React.ReactNode;
}) {
  return (
    <div className="protected-layout h-screen w-full flex overflow-hidden">
      <div className="flex h-full bg-gray-100">
        {/* Sidebar trái - Tabs */}
        <Sidebar />
      </div>
<<<<<<< HEAD
      <div className="flex-1 h-full overflow-hidden">{children}</div>
=======
      <div className="flex flex-col flex-1">{children}</div>
>>>>>>> fa07545f
    </div>
  );
}<|MERGE_RESOLUTION|>--- conflicted
+++ resolved
@@ -12,11 +12,7 @@
         {/* Sidebar trái - Tabs */}
         <Sidebar />
       </div>
-<<<<<<< HEAD
-      <div className="flex-1 h-full overflow-hidden">{children}</div>
-=======
       <div className="flex flex-col flex-1">{children}</div>
->>>>>>> fa07545f
     </div>
   );
 }
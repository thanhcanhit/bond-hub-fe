"use client";
import { useEffect, useState } from "react";
import { useSearchParams } from "next/navigation";
import ContactList from "@/components/chat/ConverstationList";
import ChatArea from "@/components/chat/ChatArea";
import ContactInfo from "@/components/chat/ConverstationInfo";
<<<<<<< HEAD
import GroupInfo from "@/components/chat/GroupInfo";
import ChatSocketHandler from "@/components/chat/ChatSocketHandler";
=======
>>>>>>> fe926e87
import { User, UserInfo } from "@/types/base";
import { useAuthStore } from "@/stores/authStore";
import { useChatStore } from "@/stores/chatStore";
import { useConversationsStore } from "@/stores/conversationsStore";
//import { getUserDataById } from "@/actions/user.action";

export default function ChatPage() {
  const [isTabContentVisible, setIsTabContentVisible] = useState(true);
  const [showContactInfo, setShowContactInfo] = useState(false);

  // Get state from stores
  const currentUser = useAuthStore((state) => state.user);
  const {
    selectedContact,
    selectedGroup,
    currentChatType,
    setSelectedContact,
    setSelectedGroup,
  } = useChatStore();
  const { loadConversations } = useConversationsStore();

  // Get URL search params
  const searchParams = useSearchParams();
  const groupIdParam = searchParams.get("groupId");
  const userIdParam = searchParams.get("userId");

  // Load conversations when component mounts
  useEffect(() => {
    if (currentUser?.id) {
      loadConversations(currentUser.id);
      // The API now returns both user and group conversations
    }
  }, [currentUser?.id, loadConversations]);

  // Handle URL parameters for opening specific chats
  useEffect(() => {
    const handleUrlParams = async () => {
      if (!currentUser?.id) return;

      // Wait for conversations to load
      await new Promise((resolve) => setTimeout(resolve, 1000));

      const chatStore = useChatStore.getState();

      // Open group chat if groupId is provided
      if (groupIdParam) {
        console.log(`Opening group chat with ID: ${groupIdParam}`);
        await chatStore.openChat(groupIdParam, "GROUP");
      }
      // Open user chat if userId is provided
      else if (userIdParam) {
        console.log(`Opening user chat with ID: ${userIdParam}`);
        await chatStore.openChat(userIdParam, "USER");
      }
    };

    handleUrlParams();
  }, [groupIdParam, userIdParam, currentUser?.id]);

  // Handle window resize for responsive layout
  useEffect(() => {
    const handleResize = () => {
      setIsTabContentVisible(window.innerWidth >= 768);
      if (window.innerWidth < 1024) {
        setShowContactInfo(false);
      }
    };
    handleResize();
    window.addEventListener("resize", handleResize);
    return () => window.removeEventListener("resize", handleResize);
  }, []);

<<<<<<< HEAD
  // Handle selecting a conversation (contact or group)
  const handleSelectConversation = async (
    conversationId: string | null,
    type: "USER" | "GROUP",
  ) => {
    if (!conversationId) {
      setSelectedContact(null);
      setSelectedGroup(null);
      return;
    }

    // Use the new openChat method that handles both USER and GROUP types
    const chatStore = useChatStore.getState();
    const success = await chatStore.openChat(conversationId, type);

    if (!success) {
      console.error(`Failed to open ${type} chat with ID: ${conversationId}`);

      // Fallback to basic selection if openChat fails
      if (type === "USER") {
        setSelectedContact(null);
      } else {
        setSelectedGroup(null);
=======
  // Handle selecting a contact
  const handleSelectContact = async (contactId: string | null) => {
    console.log(`[ChatPage] Selecting contact: ${contactId}`);

    if (contactId) {
      // First, check if we already have this contact in our conversations store
      const existingConversation = useConversationsStore
        .getState()
        .conversations.find((conv) => conv.contact.id === contactId);

      if (existingConversation) {
        // Use the contact from the conversations store immediately
        // This will clear the current messages and set loading state
        setSelectedContact(existingConversation.contact);

        // Force reload messages from API when selecting a conversation
        // This ensures we get the latest messages, including any new ones
        const chatStore = useChatStore.getState();

        // Determine if this is a user or group conversation
        const conversationType = existingConversation.type || "USER";

        // Reload messages for this conversation
        setTimeout(() => {
          chatStore.reloadConversationMessages(contactId, conversationType);
        }, 0);
      }

      try {
        // Always fetch the latest user data to ensure we have the most up-to-date info
        const result = await getUserDataById(contactId);
        if (result.success && result.user) {
          // Ensure userInfo exists
          const user = result.user;
          if (!user.userInfo) {
            user.userInfo = {
              id: user.id,
              fullName: user.email || user.phoneNumber || "Unknown",
              profilePictureUrl: null,
              statusMessage: "No status",
              blockStrangers: false,
              createdAt: new Date(),
              updatedAt: new Date(),
              userAuth: user,
            };
          }

          // Only update the contact if it's still the selected one
          const currentSelectedContact =
            useChatStore.getState().selectedContact;
          if (currentSelectedContact?.id === contactId) {
            setSelectedContact(user as User & { userInfo: UserInfo });
          }
        } else if (!existingConversation) {
          // Only set to null if we don't have an existing conversation
          setSelectedContact(null);
        }
      } catch (error) {
        console.error("Error fetching user data:", error);
        // If we already set a contact from the conversation store, don't reset to null
        if (!existingConversation) {
          setSelectedContact(null);
        }
>>>>>>> fe926e87
      }
    }

    // On mobile, hide the conversation list after selecting a chat
    if (window.innerWidth < 768) {
      setIsTabContentVisible(false);
    }
  };

  // Toggle contact info sidebar
  const toggleContactInfo = () => {
    setShowContactInfo((prev) => !prev);
  };

  return (
    <div className="flex h-full w-full bg-gray-100 overflow-hidden">
      {/* Left Sidebar - Contact List */}
      <div
        className={`w-[340px] bg-white border-r flex flex-col overflow-hidden ${isTabContentVisible ? "flex" : "hidden"}`}
      >
        <ContactList onSelectConversation={handleSelectConversation} />
      </div>

      {/* Main Chat Area */}
      <div className="flex-1 flex flex-col overflow-hidden">
        <ChatArea
          currentUser={currentUser as User}
          onToggleInfo={toggleContactInfo}
        />
      </div>

      {/* Right Sidebar - Contact/Group Info */}
      <div
        className={`w-[340px] bg-white border-l flex flex-col overflow-hidden transition-all duration-300 ${showContactInfo ? "flex" : "hidden"}`}
      >
        {currentChatType === "USER" ? (
          <ContactInfo
            contact={selectedContact as (User & { userInfo: UserInfo }) | null}
            onClose={() => setShowContactInfo(false)}
          />
        ) : (
          <GroupInfo
            group={selectedGroup}
            onClose={() => setShowContactInfo(false)}
          />
        )}
      </div>
    </div>
  );
}<|MERGE_RESOLUTION|>--- conflicted
+++ resolved
@@ -4,11 +4,8 @@
 import ContactList from "@/components/chat/ConverstationList";
 import ChatArea from "@/components/chat/ChatArea";
 import ContactInfo from "@/components/chat/ConverstationInfo";
-<<<<<<< HEAD
 import GroupInfo from "@/components/chat/GroupInfo";
 import ChatSocketHandler from "@/components/chat/ChatSocketHandler";
-=======
->>>>>>> fe926e87
 import { User, UserInfo } from "@/types/base";
 import { useAuthStore } from "@/stores/authStore";
 import { useChatStore } from "@/stores/chatStore";
@@ -81,31 +78,6 @@
     return () => window.removeEventListener("resize", handleResize);
   }, []);
 
-<<<<<<< HEAD
-  // Handle selecting a conversation (contact or group)
-  const handleSelectConversation = async (
-    conversationId: string | null,
-    type: "USER" | "GROUP",
-  ) => {
-    if (!conversationId) {
-      setSelectedContact(null);
-      setSelectedGroup(null);
-      return;
-    }
-
-    // Use the new openChat method that handles both USER and GROUP types
-    const chatStore = useChatStore.getState();
-    const success = await chatStore.openChat(conversationId, type);
-
-    if (!success) {
-      console.error(`Failed to open ${type} chat with ID: ${conversationId}`);
-
-      // Fallback to basic selection if openChat fails
-      if (type === "USER") {
-        setSelectedContact(null);
-      } else {
-        setSelectedGroup(null);
-=======
   // Handle selecting a contact
   const handleSelectContact = async (contactId: string | null) => {
     console.log(`[ChatPage] Selecting contact: ${contactId}`);
@@ -169,13 +141,9 @@
         if (!existingConversation) {
           setSelectedContact(null);
         }
->>>>>>> fe926e87
       }
-    }
-
-    // On mobile, hide the conversation list after selecting a chat
-    if (window.innerWidth < 768) {
-      setIsTabContentVisible(false);
+    } else {
+      setSelectedContact(null);
     }
   };
 

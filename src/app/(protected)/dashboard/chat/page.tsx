--- conflicted
+++ resolved
@@ -1,10 +1,6 @@
 "use client";
-<<<<<<< HEAD
-import { useEffect, useState } from "react";
 import { useSearchParams } from "next/navigation";
-=======
 import { useEffect, useState, useRef } from "react";
->>>>>>> de47b868
 import ContactList from "@/components/chat/ConverstationList";
 import ChatArea from "@/components/chat/ChatArea";
 import ContactInfo from "@/components/chat/ConverstationInfo";
@@ -27,9 +23,9 @@
   const {
     selectedContact,
     selectedGroup,
+    setSelectedGroup,
     currentChatType,
     setSelectedContact,
-<<<<<<< HEAD
   } = useChatStore();
   const { loadConversations } = useConversationsStore();
 
@@ -37,14 +33,9 @@
   const searchParams = useSearchParams();
   const groupIdParam = searchParams.get("groupId");
   const userIdParam = searchParams.get("userId");
-=======
-    setSelectedGroup,
-  } = useChatStore();
-  const { loadConversations } = useConversationsStore();
 
   // Use a ref to track if conversations have been loaded
   const conversationsLoadedRef = useRef(false);
->>>>>>> de47b868
 
   // Load conversations when component mounts
   useEffect(() => {
@@ -53,11 +44,8 @@
         `[ChatPage] Loading conversations for user ${currentUser.id}`,
       );
       loadConversations(currentUser.id);
-<<<<<<< HEAD
       // The API now returns both user and group conversations
-=======
       conversationsLoadedRef.current = true;
->>>>>>> de47b868
     }
   }, [currentUser?.id, loadConversations]);
 
@@ -124,40 +112,27 @@
       return;
     }
 
-<<<<<<< HEAD
     const chatStore = useChatStore.getState();
     const conversationsStore = useConversationsStore.getState();
 
     if (type === "USER") {
-      // Handle user conversation
+      // Clear any selected group when selecting a contact
+      setSelectedGroup(null);
+
+      // Check if this contact is already selected to prevent infinite loops
+      const currentSelectedContact = useChatStore.getState().selectedContact;
+      if (currentSelectedContact?.id === id) {
+        console.log(`[ChatPage] Contact ${id} is already selected, skipping`);
+        return;
+      }
+
       // First, check if we already have this contact in our conversations store
       const existingConversation = conversationsStore.conversations.find(
         (conv) => conv.type === "USER" && conv.contact.id === id,
       );
-=======
-    // Clear any selected group when selecting a contact
-    setSelectedGroup(null);
-
-    if (contactId) {
-      // Check if this contact is already selected to prevent infinite loops
-      const currentSelectedContact = useChatStore.getState().selectedContact;
-      if (currentSelectedContact?.id === contactId) {
-        console.log(
-          `[ChatPage] Contact ${contactId} is already selected, skipping`,
-        );
-        return;
-      }
-
-      // First, check if we already have this contact in our conversations store
-      const existingConversation = useConversationsStore
-        .getState()
-        .conversations.find(
-          (conv) => conv.type === "USER" && conv.contact.id === contactId,
-        );
 
       // Set a flag to track if we've already set the contact
       let contactSet = false;
->>>>>>> de47b868
 
       if (existingConversation) {
         // Use the contact from the conversations store immediately
@@ -165,44 +140,9 @@
         setSelectedContact(existingConversation.contact);
         contactSet = true;
 
-<<<<<<< HEAD
         // Reload messages for this conversation
         setTimeout(() => {
           chatStore.reloadConversationMessages(id, "USER");
-        }, 0);
-      }
-
-      try {
-        // Always fetch the latest user data to ensure we have the most up-to-date info
-        const result = await getUserDataById(id);
-        if (result.success && result.user) {
-          // Ensure userInfo exists
-          const user = result.user;
-          if (!user.userInfo) {
-            user.userInfo = {
-              id: user.id,
-              fullName: user.email || user.phoneNumber || "Unknown",
-              profilePictureUrl: null,
-              statusMessage: "No status",
-              blockStrangers: false,
-              createdAt: new Date(),
-              updatedAt: new Date(),
-              userAuth: user,
-            };
-          }
-
-          // Only update the contact if it's still the selected one
-          const currentSelectedContact = chatStore.selectedContact;
-          if (currentSelectedContact?.id === id) {
-            setSelectedContact(user as User & { userInfo: UserInfo });
-=======
-        // Force reload messages from API when selecting a conversation
-        // This ensures we get the latest messages, including any new ones
-        const chatStore = useChatStore.getState();
-
-        // Reload messages for this conversation
-        setTimeout(() => {
-          chatStore.reloadConversationMessages(contactId, "USER");
         }, 0);
       }
 
@@ -212,7 +152,7 @@
         try {
           // Only fetch user data for user conversations, not for groups
           // This avoids unnecessary API calls when selecting a group
-          const result = await getUserDataById(contactId);
+          const result = await getUserDataById(id);
           if (result.success && result.user) {
             // Ensure userInfo exists
             const user = result.user;
@@ -232,17 +172,20 @@
             // Only update the contact if it's still the selected one
             const currentSelectedContact =
               useChatStore.getState().selectedContact;
-            if (currentSelectedContact?.id === contactId) {
+            if (currentSelectedContact?.id === id) {
               setSelectedContact(user as User & { userInfo: UserInfo });
               contactSet = true;
             }
->>>>>>> de47b868
           }
         } catch (error) {
           console.error("Error fetching user data:", error);
         }
       }
-<<<<<<< HEAD
+
+      // If we couldn't set the contact from either source, set it to null
+      if (!contactSet) {
+        setSelectedContact(null);
+      }
     } else if (type === "GROUP") {
       // Handle group conversation
       // Use openChat which will handle fetching group data and setting up the conversation
@@ -251,70 +194,10 @@
       } catch (error) {
         console.error("Error opening group chat:", error);
       }
-=======
-
-      // If we couldn't set the contact from either source, set it to null
-      if (!contactSet) {
-        setSelectedContact(null);
-      }
-    } else {
-      setSelectedContact(null);
->>>>>>> de47b868
     }
   };
 
-  // Handle selecting a group
-  const handleSelectGroup = async (groupId: string | null) => {
-    console.log(`[ChatPage] Selecting group: ${groupId}`);
-
-    // Clear any selected contact when selecting a group
-    setSelectedContact(null);
-
-    if (groupId) {
-      // Check if we already have this group in our conversations store
-      const existingConversation = useConversationsStore
-        .getState()
-        .conversations.find(
-          (conv) => conv.type === "GROUP" && conv.group?.id === groupId,
-        );
-
-      if (existingConversation && existingConversation.group) {
-        // Check if this group is already selected to prevent infinite loops
-        const currentSelectedGroup = useChatStore.getState().selectedGroup;
-        if (currentSelectedGroup?.id === groupId) {
-          console.log(
-            `[ChatPage] Group ${groupId} is already selected, skipping`,
-          );
-          return;
-        }
-
-        // Set the selected group
-        setSelectedGroup({
-          id: existingConversation.group.id,
-          name: existingConversation.group.name,
-          creatorId:
-            existingConversation.group.memberUsers?.find(
-              (m) => m.role === "LEADER",
-            )?.id || "",
-          avatarUrl: existingConversation.group.avatarUrl || null,
-          createdAt: existingConversation.group.createdAt || new Date(),
-          // Store the memberUsers array directly for UI display purposes
-          memberUsers: existingConversation.group.memberUsers || [],
-          // Empty members array as it's required by the type but not used in UI
-          members: [],
-          messages: [], // This will be loaded separately
-        });
-
-        // Force reload messages from API
-        const chatStore = useChatStore.getState();
-        setTimeout(() => {
-          chatStore.reloadConversationMessages(groupId, "GROUP");
-        }, 0);
-      }
-    } else {
-      setSelectedGroup(null);
-    }
-  };
+  // Note: Group selection is handled by handleSelectContact with type="GROUP"
 
   // Toggle contact info sidebar
   const toggleContactInfo = () => {
@@ -333,9 +216,15 @@
         className={`w-full md:w-[340px] bg-white border-r flex flex-col overflow-hidden ${isTabContentVisible ? "flex" : "hidden"}`}
       >
         <ContactList
-<<<<<<< HEAD
-          onSelectConversation={(id, type) => {
-            handleSelectContact(id, type);
+          onSelectContact={(contactId) => {
+            handleSelectContact(contactId, "USER");
+            // Hide conversation list on mobile when selecting a chat
+            if (isMobile) {
+              setIsTabContentVisible(false);
+            }
+          }}
+          onSelectGroup={(groupId) => {
+            handleSelectContact(groupId, "GROUP");
             // Hide conversation list on mobile when selecting a chat
             if (isMobile) {
               setIsTabContentVisible(false);
@@ -398,35 +287,6 @@
           </div>
         </div>
       </div>
-=======
-          onSelectContact={handleSelectContact}
-          onSelectGroup={handleSelectGroup}
-        />
-      </div>
-
-      {/* Main Chat Area */}
-      <div className="flex-1 flex flex-col overflow-hidden">
-        <ChatArea
-          currentUser={currentUser as User}
-          onToggleInfo={toggleContactInfo}
-        />
-      </div>
-
-      {/* Right Sidebar - Contact/Group Info */}
-      {showContactInfo && (
-        <div className="w-[340px] bg-white border-l flex flex-col overflow-hidden transition-all duration-300">
-          <ContactInfo
-            contact={
-              currentChatType === "USER"
-                ? (selectedContact as (User & { userInfo: UserInfo }) | null)
-                : undefined
-            }
-            group={currentChatType === "GROUP" ? selectedGroup : undefined}
-            onClose={() => setShowContactInfo(false)}
-          />
-        </div>
-      )}
->>>>>>> de47b868
     </div>
   );
 }
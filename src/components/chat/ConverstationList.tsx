"use client";

import { Avatar, AvatarFallback, AvatarImage } from "@/components/ui/avatar";
import { formatMessageTime } from "@/utils/dateUtils";
import { getUserInitials, getUserDisplayName } from "@/utils/userUtils";
import { useConversationsStore } from "@/stores/conversationsStore";
import { useChatStore } from "@/stores/chatStore";
import SearchHeader from "../SearchHeader";
import { Media } from "@/types/base";

interface ContactListProps {
  onSelectConversation: (
    conversationId: string | null,
    type: "USER" | "GROUP",
  ) => void;
}

<<<<<<< HEAD
export default function ContactList({
  onSelectConversation,
}: ContactListProps) {
=======
// Helper function to format the last message media for display
const formatLastMessageMedia = (media: Media[]) => {
  if (!media || media.length === 0) return "";

  // Count media types
  const imageCount = media.filter((m) => m.type === "IMAGE").length;
  const videoCount = media.filter((m) => m.type === "VIDEO").length;
  const audioCount = media.filter((m) => m.type === "AUDIO").length;
  const documentCount = media.filter(
    (m) => m.type !== "IMAGE" && m.type !== "VIDEO" && m.type !== "AUDIO",
  ).length;

  // Format based on media types present
  if (audioCount > 0) {
    if (audioCount === media.length) {
      return audioCount === 1 ? "[Âm thanh]" : `[${audioCount} âm thanh]`;
    }
  }

  if (
    imageCount > 0 &&
    videoCount === 0 &&
    audioCount === 0 &&
    documentCount === 0
  ) {
    return imageCount === 1 ? "[Hình ảnh]" : `[${imageCount} hình ảnh]`;
  }

  if (
    videoCount > 0 &&
    imageCount === 0 &&
    audioCount === 0 &&
    documentCount === 0
  ) {
    return videoCount === 1 ? "[Video]" : `[${videoCount} video]`;
  }

  if (
    documentCount > 0 &&
    imageCount === 0 &&
    videoCount === 0 &&
    audioCount === 0
  ) {
    return documentCount === 1
      ? "[Tệp đính kèm]"
      : `[${documentCount} tệp đính kèm]`;
  }

  // Mixed media types
  return "[Đa phương tiện]";
};

export default function ContactList({ onSelectContact }: ContactListProps) {
>>>>>>> fe926e87
  const selectedContact = useChatStore((state) => state.selectedContact);
  const selectedGroup = useChatStore((state) => state.selectedGroup);
  const currentChatType = useChatStore((state) => state.currentChatType);
  const {
    isLoading,
    // searchQuery, setSearchQuery,
    getFilteredConversations,
  } = useConversationsStore();

  // Get filtered conversations based on search query
  const filteredConversations = getFilteredConversations();

  // Log conversations for debugging
  console.log(
    "Filtered conversations:",
    filteredConversations.map((conv) => ({
      id: conv.type === "GROUP" ? conv.group?.id : conv.contact.id,
      name:
        conv.type === "GROUP"
          ? conv.group?.name
          : conv.contact.userInfo?.fullName,
      type: conv.type,
    })),
  );

  return (
    <div className="flex flex-col h-full w-full">
      <SearchHeader className="w-full border-r-0 border-b h-[69px]" />

      <div className="flex-1 overflow-y-auto custom-scrollbar">
        {isLoading ? (
          <div className="flex justify-center items-center h-20">
            <p className="text-gray-500">Đang tải danh sách người dùng...</p>
          </div>
        ) : filteredConversations.length > 0 ? (
          filteredConversations.map((conversation) => (
            <div
              key={
                conversation.type === "GROUP"
                  ? `group-${conversation.group?.id}`
                  : conversation.contact.id
              }
              className={`flex items-center gap-3 p-3 hover:bg-gray-100 cursor-pointer ${
                (currentChatType === "USER" &&
                  selectedContact?.id === conversation.contact.id) ||
                (currentChatType === "GROUP" &&
                  selectedGroup?.id === conversation.group?.id)
                  ? "bg-blue-50"
                  : ""
              }`}
              onClick={() =>
                conversation.type === "GROUP"
                  ? onSelectConversation(
                      conversation.group?.id || null,
                      "GROUP",
                    )
                  : onSelectConversation(conversation.contact.id, "USER")
              }
            >
              <div className="relative">
                <Avatar className="h-12 w-12 border">
                  {conversation.type === "GROUP" ? (
                    <>
                      <AvatarImage
                        src={conversation.group?.avatarUrl || undefined}
                        className="object-cover"
                      />
                      <AvatarFallback>
                        {conversation.group?.name?.slice(0, 2).toUpperCase() ||
                          "GR"}
                      </AvatarFallback>
                    </>
                  ) : (
                    <>
                      <AvatarImage
                        src={
                          conversation.contact.userInfo?.profilePictureUrl ||
                          undefined
                        }
                        className="object-cover"
                      />
                      <AvatarFallback>
                        {getUserInitials(conversation.contact)}
                      </AvatarFallback>
                    </>
                  )}
                </Avatar>
                {/* Online status indicator - only for user conversations */}
                {conversation.type === "USER" &&
                  conversation.contact.online && (
                    <span className="absolute bottom-0 right-0 h-3 w-3 rounded-full bg-green-500 border-2 border-white"></span>
                  )}
              </div>
              <div className="flex-1 min-w-0">
                <div className="flex justify-between items-center">
                  <p className="font-medium truncate">
                    {conversation.type === "GROUP"
                      ? conversation.group?.name || "Nhóm chat"
                      : getUserDisplayName(conversation.contact)}
                  </p>
                  {conversation.lastMessage && (
                    <span className="text-xs text-gray-500 whitespace-nowrap ml-1">
                      {formatMessageTime(conversation.lastMessage.createdAt)}
                    </span>
                  )}
                  {conversation.unreadCount > 0 && (
                    <span className="bg-blue-500 text-white text-xs rounded-full w-5 h-5 flex items-center justify-center ml-1">
                      {conversation.unreadCount}
                    </span>
                  )}
                </div>
                {conversation.isTyping ? (
                  <p className="text-sm text-blue-500 truncate flex items-center">
                    Đang nhập
                    <span className="ml-1 flex">
                      <span className="animate-bounce mx-0.5 delay-0">.</span>
                      <span className="animate-bounce mx-0.5 delay-100">.</span>
                      <span className="animate-bounce mx-0.5 delay-200">.</span>
                    </span>
                  </p>
                ) : conversation.lastMessage ? (
                  <p className="text-sm text-gray-500 truncate">
                    {conversation.lastMessage.recalled
                      ? "Tin nhắn đã được thu hồi"
                      : conversation.lastMessage.content.text ||
                        (conversation.lastMessage.content.media?.length
                          ? formatLastMessageMedia(
                              conversation.lastMessage.content.media,
                            )
                          : "")}
                  </p>
                ) : conversation.type === "USER" &&
                  conversation.contact.userInfo?.statusMessage ? (
                  <p className="text-sm text-gray-500 truncate">
                    {conversation.contact.userInfo.statusMessage}
                  </p>
                ) : conversation.type === "GROUP" ? (
                  <p className="text-sm text-gray-500 truncate">Nhóm chat</p>
                ) : null}
              </div>
            </div>
          ))
        ) : (
          <div className="flex justify-center items-center h-20">
            <p className="text-gray-500">Không tìm thấy người dùng nào</p>
          </div>
        )}
      </div>
    </div>
  );
}<|MERGE_RESOLUTION|>--- conflicted
+++ resolved
@@ -15,11 +15,6 @@
   ) => void;
 }
 
-<<<<<<< HEAD
-export default function ContactList({
-  onSelectConversation,
-}: ContactListProps) {
-=======
 // Helper function to format the last message media for display
 const formatLastMessageMedia = (media: Media[]) => {
   if (!media || media.length === 0) return "";
@@ -72,8 +67,9 @@
   return "[Đa phương tiện]";
 };
 
-export default function ContactList({ onSelectContact }: ContactListProps) {
->>>>>>> fe926e87
+export default function ContactList({
+  onSelectConversation,
+}: ContactListProps) {
   const selectedContact = useChatStore((state) => state.selectedContact);
   const selectedGroup = useChatStore((state) => state.selectedGroup);
   const currentChatType = useChatStore((state) => state.currentChatType);

"use client";

// import { Search } from "lucide-react";
// import { Input } from "@/components/ui/input";
import { Avatar, AvatarFallback, AvatarImage } from "@/components/ui/avatar";
import { formatMessageTime } from "@/utils/dateUtils";
import { getUserInitials, getUserDisplayName } from "@/utils/userUtils";
import { useConversationsStore } from "@/stores/conversationsStore";
import { useChatStore } from "@/stores/chatStore";
<<<<<<< HEAD
import { Media } from "@/types/base";
=======
import SearchHeader from "../SearchHeader";
>>>>>>> f4e45a82

interface ContactListProps {
  onSelectContact: (contactId: string | null) => void;
}

// Helper function to format the last message media for display
const formatLastMessageMedia = (media: Media[]) => {
  if (!media || media.length === 0) return "";

  // Count media types
  const imageCount = media.filter((m) => m.type === "IMAGE").length;
  const videoCount = media.filter((m) => m.type === "VIDEO").length;
  const audioCount = media.filter((m) => m.type === "AUDIO").length;
  const documentCount = media.filter(
    (m) => m.type !== "IMAGE" && m.type !== "VIDEO" && m.type !== "AUDIO",
  ).length;

  // Format based on media types present
  if (audioCount > 0) {
    if (audioCount === media.length) {
      return audioCount === 1 ? "[Âm thanh]" : `[${audioCount} âm thanh]`;
    }
  }

  if (
    imageCount > 0 &&
    videoCount === 0 &&
    audioCount === 0 &&
    documentCount === 0
  ) {
    return imageCount === 1 ? "[Hình ảnh]" : `[${imageCount} hình ảnh]`;
  }

  if (
    videoCount > 0 &&
    imageCount === 0 &&
    audioCount === 0 &&
    documentCount === 0
  ) {
    return videoCount === 1 ? "[Video]" : `[${videoCount} video]`;
  }

  if (
    documentCount > 0 &&
    imageCount === 0 &&
    videoCount === 0 &&
    audioCount === 0
  ) {
    return documentCount === 1
      ? "[Tệp đính kèm]"
      : `[${documentCount} tệp đính kèm]`;
  }

  // Mixed media types
  return "[Đa phương tiện]";
};

export default function ContactList({ onSelectContact }: ContactListProps) {
  const selectedContact = useChatStore((state) => state.selectedContact);
  const {
    isLoading,
    // searchQuery, setSearchQuery,
    getFilteredConversations,
  } = useConversationsStore();

  // Get filtered conversations based on search query
  const filteredConversations = getFilteredConversations();

  return (
    <div className="flex flex-col h-full w-full">
      {/* <div className="p-4 bg-white border-b flex items-center justify-between shrink-0">
        <div className="flex items-center space-x-2 border rounded-md pl-2 h-9 flex-1 bg-gray-50">
          <Search className="h-4 w-4 text-gray-500" />
          <Input
            placeholder="Tìm kiếm"
            className="border-0 shadow-none h-8 focus-visible:ring-0 focus-visible:ring-offset-0 bg-transparent"
            value={searchQuery}
            onChange={(e) => setSearchQuery(e.target.value)}
          />
        </div>
      </div> */}
      <SearchHeader />

      <div className="flex-1 overflow-y-auto custom-scrollbar">
        {isLoading ? (
          <div className="flex justify-center items-center h-20">
            <p className="text-gray-500">Đang tải danh sách người dùng...</p>
          </div>
        ) : filteredConversations.length > 0 ? (
          filteredConversations.map((conversation) => (
            <div
              key={conversation.contact.id}
              className={`flex items-center gap-3 p-3 hover:bg-gray-100 cursor-pointer ${
                selectedContact?.id === conversation.contact.id
                  ? "bg-blue-50"
                  : ""
              }`}
              onClick={() => onSelectContact(conversation.contact.id)}
            >
              <div className="relative">
                <Avatar className="h-12 w-12 border">
                  <AvatarImage
                    src={conversation.contact.userInfo?.profilePictureUrl || ""}
                    className="object-cover"
                  />
                  <AvatarFallback>
                    {getUserInitials(conversation.contact)}
                  </AvatarFallback>
                </Avatar>
                {/* Online status indicator */}
                {conversation.contact.online && (
                  <span className="absolute bottom-0 right-0 h-3 w-3 rounded-full bg-green-500 border-2 border-white"></span>
                )}
              </div>
              <div className="flex-1 min-w-0">
                <div className="flex justify-between items-center">
                  <p className="font-medium truncate">
                    {getUserDisplayName(conversation.contact)}
                  </p>
                  {conversation.lastMessage && (
                    <span className="text-xs text-gray-500 whitespace-nowrap ml-1">
                      {formatMessageTime(conversation.lastMessage.createdAt)}
                    </span>
                  )}
                  {conversation.unreadCount > 0 && (
                    <span className="bg-blue-500 text-white text-xs rounded-full w-5 h-5 flex items-center justify-center ml-1">
                      {conversation.unreadCount}
                    </span>
                  )}
                </div>
                {conversation.isTyping ? (
                  <p className="text-sm text-blue-500 truncate flex items-center">
                    Đang nhập
                    <span className="ml-1 flex">
                      <span className="animate-bounce mx-0.5 delay-0">.</span>
                      <span className="animate-bounce mx-0.5 delay-100">.</span>
                      <span className="animate-bounce mx-0.5 delay-200">.</span>
                    </span>
                  </p>
                ) : conversation.lastMessage ? (
                  <p className="text-sm text-gray-500 truncate">
                    {conversation.lastMessage.recalled
                      ? "Tin nhắn đã được thu hồi"
                      : conversation.lastMessage.content.text ||
                        (conversation.lastMessage.content.media?.length
                          ? formatLastMessageMedia(
                              conversation.lastMessage.content.media,
                            )
                          : "")}
                  </p>
                ) : conversation.contact.userInfo?.statusMessage ? (
                  <p className="text-sm text-gray-500 truncate">
                    {conversation.contact.userInfo.statusMessage}
                  </p>
                ) : null}
              </div>
            </div>
          ))
        ) : (
          <div className="flex justify-center items-center h-20">
            <p className="text-gray-500">Không tìm thấy người dùng nào</p>
          </div>
        )}
      </div>
    </div>
  );
}<|MERGE_RESOLUTION|>--- conflicted
+++ resolved
@@ -7,11 +7,8 @@
 import { getUserInitials, getUserDisplayName } from "@/utils/userUtils";
 import { useConversationsStore } from "@/stores/conversationsStore";
 import { useChatStore } from "@/stores/chatStore";
-<<<<<<< HEAD
+import SearchHeader from "../SearchHeader";
 import { Media } from "@/types/base";
-=======
-import SearchHeader from "../SearchHeader";
->>>>>>> f4e45a82
 
 interface ContactListProps {
   onSelectContact: (contactId: string | null) => void;

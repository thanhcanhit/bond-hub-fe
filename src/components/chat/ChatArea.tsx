--- conflicted
+++ resolved
@@ -58,11 +58,241 @@
   const chatContainerRef = useRef<HTMLDivElement>(null);
   const [isTyping, setIsTyping] = useState(false);
 
-<<<<<<< HEAD
-  // Fetch complete user data and mark messages as read when viewing a conversation
+  // Keep track of previous messages to detect what changed
+  const prevMessagesRef = useRef<Message[]>([]);
+
   useEffect(() => {
+    // Skip if no messages or no selected conversation
+    if (!messages.length || (!selectedContact && !selectedGroup)) {
+      prevMessagesRef.current = [];
+      return;
+    }
+
+    const conversationId =
+      currentChatType === "USER" ? selectedContact?.id : selectedGroup?.id;
+
+    console.log(
+      `[ChatArea] Messages updated for ${currentChatType}: ${conversationId}, count: ${messages.length}`,
+    );
+
+    // Only scroll to bottom when a new message is added, not when reactions change
+    const shouldScrollToBottom = () => {
+      // If message count changed, it's a new message
+      if (prevMessagesRef.current.length !== messages.length) {
+        return true;
+      }
+
+      // If the last message ID changed, it's a new message
+      if (messages.length > 0 && prevMessagesRef.current.length > 0) {
+        const lastMessageId = messages[messages.length - 1].id;
+        const prevLastMessageId =
+          prevMessagesRef.current[prevMessagesRef.current.length - 1].id;
+        return lastMessageId !== prevLastMessageId;
+      }
+
+      return false;
+    };
+
+    // Only scroll if it's a new message, not a reaction update
+    if (shouldScrollToBottom()) {
+      console.log(`[ChatArea] Scrolling to bottom for new message`);
+      messagesEndRef.current?.scrollIntoView({ behavior: "smooth" });
+    }
+
+    // Update last message in conversations list when messages change
+    if (messages.length > 0) {
+      const lastMessage = messages[messages.length - 1];
+      // Make sure we're updating the correct conversation
+      const currentState = useChatStore.getState();
+
+      if (
+        currentChatType === "USER" &&
+        currentState.currentChatType === "USER" &&
+        currentState.selectedContact?.id === selectedContact?.id
+      ) {
+        updateLastMessage(selectedContact!.id, lastMessage);
+      } else if (
+        currentChatType === "GROUP" &&
+        currentState.currentChatType === "GROUP" &&
+        currentState.selectedGroup?.id === selectedGroup?.id
+      ) {
+        // For groups, we need to update the conversation differently
+        const conversationsStore = useConversationsStore.getState();
+        conversationsStore.updateConversation(selectedGroup!.id, {
+          lastMessage: lastMessage,
+          lastActivity: new Date(lastMessage.createdAt),
+        });
+      }
+    }
+
+    // Update the previous messages reference
+    prevMessagesRef.current = [...messages];
+  }, [
+    messages,
+    selectedContact,
+    selectedGroup,
+    currentChatType,
+    updateLastMessage,
+    messagesEndRef,
+  ]);
+
+  // Use a ref to track the last message count to avoid unnecessary scrolling
+  const lastMessageCountRef = useRef<number>(0);
+  // Use a ref to track the last conversation ID
+  const lastConversationIdRef = useRef<string | null>(null);
+  // Use a ref to track if we've already scrolled for this conversation
+  const hasScrolledForConversationRef = useRef<boolean>(false);
+
+  // Function to scroll to bottom - extracted to avoid creating in render
+  const scrollToBottom = useCallback(() => {
+    if (messagesEndRef.current) {
+      messagesEndRef.current.scrollIntoView({ behavior: "auto" });
+    }
+  }, []);
+
+  // Effect for scrolling when messages change
+  useEffect(() => {
+    // Skip if no messages or no selected conversation
+    if (!messages.length || (!selectedContact && !selectedGroup)) {
+      return;
+    }
+
+    const conversationId =
+      currentChatType === "USER" ? selectedContact?.id : selectedGroup?.id;
+
+    if (!conversationId) return;
+
+    // Check if conversation changed
+    const conversationChanged =
+      lastConversationIdRef.current !== conversationId;
+
+    // Check if message count changed
+    const messageCountChanged = lastMessageCountRef.current !== messages.length;
+
+    // If conversation changed, reset the scroll flag
+    if (conversationChanged) {
+      hasScrolledForConversationRef.current = false;
+      lastConversationIdRef.current = conversationId;
+    }
+
+    // Scroll in these cases:
+    // 1. New conversation and we haven't scrolled yet
+    // 2. Same conversation but message count changed
+    if (
+      (conversationChanged && !hasScrolledForConversationRef.current) ||
+      (!conversationChanged && messageCountChanged)
+    ) {
+      // Only log if we're actually going to scroll
+      console.log(
+        `[ChatArea] Scrolling to bottom for ${currentChatType}: ${conversationId}`,
+        `(conversation changed: ${conversationChanged}, messages changed: ${messageCountChanged})`,
+      );
+
+      // Use setTimeout to ensure DOM is updated
+      setTimeout(scrollToBottom, 0);
+
+      // Update refs
+      hasScrolledForConversationRef.current = true;
+      lastMessageCountRef.current = messages.length;
+    }
+  }, [
+    selectedContact?.id,
+    selectedGroup?.id,
+    currentChatType,
+    messages.length,
+    scrollToBottom,
+  ]);
+
+  // Handle scroll event to load older messages
+  useEffect(() => {
+    const chatContainer = chatContainerRef.current;
+    if (!chatContainer || (!selectedContact && !selectedGroup)) return;
+
+    const conversationId =
+      currentChatType === "USER" ? selectedContact?.id : selectedGroup?.id;
+
+    console.log(
+      `[ChatArea] Setting up scroll handler for ${currentChatType}: ${conversationId}`,
+    );
+
+    const handleScroll = () => {
+      // Check if user has scrolled near the top (within 50px from top)
+      if (chatContainer.scrollTop < 50 && !isLoadingOlder && hasMoreMessages) {
+        console.log(
+          `[ChatArea] Near top of scroll, loading older messages for ${currentChatType}: ${conversationId}`,
+        );
+
+        // Save current scroll position and height
+        const scrollHeight = chatContainer.scrollHeight;
+        const scrollPosition = chatContainer.scrollTop;
+
+        // Store the current conversation ID to verify it doesn't change during loading
+        const currentConversationId = conversationId;
+
+        // Load older messages
+        loadOlderMessages().then((success) => {
+          if (!success) {
+            console.log(
+              `[ChatArea] Failed to load older messages or no more messages`,
+            );
+            return;
+          }
+
+          // After loading, restore relative scroll position
+          // Wait a bit for DOM to update
+          setTimeout(() => {
+            // Verify the conversation hasn't changed during loading
+            const currentState = useChatStore.getState();
+            const currentId =
+              currentState.currentChatType === "USER"
+                ? currentState.selectedContact?.id
+                : currentState.selectedGroup?.id;
+
+            if (currentId !== currentConversationId) {
+              console.log(
+                `[ChatArea] Conversation changed during loading, skipping scroll adjustment`,
+              );
+              return;
+            }
+
+            if (chatContainerRef.current) {
+              // Calculate new scroll position based on height difference
+              const newScrollHeight = chatContainerRef.current.scrollHeight;
+              const heightDifference = newScrollHeight - scrollHeight;
+              chatContainerRef.current.scrollTop =
+                scrollPosition + heightDifference;
+              console.log(
+                `[ChatArea] Adjusted scroll position after loading older messages`,
+              );
+            }
+          }, 100);
+        });
+      }
+    };
+
+    chatContainer.addEventListener("scroll", handleScroll);
+    return () => {
+      chatContainer.removeEventListener("scroll", handleScroll);
+    };
+  }, [
+    isLoadingOlder,
+    hasMoreMessages,
+    loadOlderMessages,
+    selectedContact,
+    selectedGroup,
+    currentChatType,
+  ]);
+
+  // Fetch complete user data when viewing a conversation
+  useEffect(() => {
+    // Handle user conversations
     if (currentChatType === "USER" && selectedContact?.id) {
-      markAsRead(selectedContact.id);
+      console.log(
+        `[ChatArea] Selected contact changed to: ${selectedContact.id}`,
+      );
+
+      // Tạm thời bỏ qua logic đánh dấu đã đọc để tránh vòng lặp vô hạn
+      // TODO: Cần sửa lại logic markAsRead trong conversationsStore
 
       // Reset global unread count
       resetUnread();
@@ -108,356 +338,6 @@
 
       fetchCompleteUserData();
     }
-  }, [selectedContact?.id, markAsRead, resetUnread, currentChatType]);
-
-=======
->>>>>>> de47b868
-  // Keep track of previous messages to detect what changed
-  const prevMessagesRef = useRef<Message[]>([]);
-
-  useEffect(() => {
-<<<<<<< HEAD
-    // Skip if no messages or no selected contact/group
-=======
-    // Skip if no messages or no selected conversation
->>>>>>> de47b868
-    if (!messages.length || (!selectedContact && !selectedGroup)) {
-      prevMessagesRef.current = [];
-      return;
-    }
-
-    const conversationId =
-      currentChatType === "USER" ? selectedContact?.id : selectedGroup?.id;
-
-    console.log(
-<<<<<<< HEAD
-      `[ChatArea] Messages updated for ${currentChatType}: ${currentChatType === "USER" ? selectedContact?.id : selectedGroup?.id}, count: ${messages.length}`,
-=======
-      `[ChatArea] Messages updated for ${currentChatType}: ${conversationId}, count: ${messages.length}`,
->>>>>>> de47b868
-    );
-
-    // Only scroll to bottom when a new message is added, not when reactions change
-    const shouldScrollToBottom = () => {
-      // If message count changed, it's a new message
-      if (prevMessagesRef.current.length !== messages.length) {
-        return true;
-      }
-
-      // If the last message ID changed, it's a new message
-      if (messages.length > 0 && prevMessagesRef.current.length > 0) {
-        const lastMessageId = messages[messages.length - 1].id;
-        const prevLastMessageId =
-          prevMessagesRef.current[prevMessagesRef.current.length - 1].id;
-        return lastMessageId !== prevLastMessageId;
-      }
-
-      return false;
-    };
-
-    // Only scroll if it's a new message, not a reaction update
-    if (shouldScrollToBottom()) {
-      console.log(`[ChatArea] Scrolling to bottom for new message`);
-      messagesEndRef.current?.scrollIntoView({ behavior: "smooth" });
-    }
-
-    // Update last message in conversations list when messages change
-    if (messages.length > 0) {
-      const lastMessage = messages[messages.length - 1];
-<<<<<<< HEAD
-      if (currentChatType === "USER" && selectedContact) {
-        const currentSelectedContact = useChatStore.getState().selectedContact;
-        if (currentSelectedContact?.id === selectedContact.id) {
-          updateLastMessage(selectedContact.id, lastMessage);
-        }
-      } else if (currentChatType === "GROUP" && selectedGroup) {
-        // Update last message for group conversation
-        // This would need to be implemented in the conversationsStore
-=======
-      // Make sure we're updating the correct conversation
-      const currentState = useChatStore.getState();
-
-      if (
-        currentChatType === "USER" &&
-        currentState.currentChatType === "USER" &&
-        currentState.selectedContact?.id === selectedContact?.id
-      ) {
-        updateLastMessage(selectedContact!.id, lastMessage);
-      } else if (
-        currentChatType === "GROUP" &&
-        currentState.currentChatType === "GROUP" &&
-        currentState.selectedGroup?.id === selectedGroup?.id
-      ) {
-        // For groups, we need to update the conversation differently
-        const conversationsStore = useConversationsStore.getState();
-        conversationsStore.updateConversation(selectedGroup!.id, {
-          lastMessage: lastMessage,
-          lastActivity: new Date(lastMessage.createdAt),
-        });
->>>>>>> de47b868
-      }
-    }
-
-    // Update the previous messages reference
-    prevMessagesRef.current = [...messages];
-  }, [
-    messages,
-    selectedContact,
-    selectedGroup,
-    currentChatType,
-    updateLastMessage,
-    messagesEndRef,
-  ]);
-
-  // Use a ref to track the last message count to avoid unnecessary scrolling
-  const lastMessageCountRef = useRef<number>(0);
-  // Use a ref to track the last conversation ID
-  const lastConversationIdRef = useRef<string | null>(null);
-  // Use a ref to track if we've already scrolled for this conversation
-  const hasScrolledForConversationRef = useRef<boolean>(false);
-
-  // Function to scroll to bottom - extracted to avoid creating in render
-  const scrollToBottom = useCallback(() => {
-    if (messagesEndRef.current) {
-      messagesEndRef.current.scrollIntoView({ behavior: "auto" });
-    }
-  }, []);
-
-<<<<<<< HEAD
-  // Scroll to bottom when component mounts or when selected contact/group changes
-  useEffect(() => {
-    if (
-      (selectedContact || selectedGroup) &&
-      !isLoading &&
-      messages.length > 0
-    ) {
-      console.log(
-        `[ChatArea] Scrolling to bottom for ${currentChatType}: ${currentChatType === "USER" ? selectedContact?.id : selectedGroup?.id}`,
-=======
-  // Effect for scrolling when messages change
-  useEffect(() => {
-    // Skip if no messages or no selected conversation
-    if (!messages.length || (!selectedContact && !selectedGroup)) {
-      return;
-    }
-
-    const conversationId =
-      currentChatType === "USER" ? selectedContact?.id : selectedGroup?.id;
-
-    if (!conversationId) return;
-
-    // Check if conversation changed
-    const conversationChanged =
-      lastConversationIdRef.current !== conversationId;
-
-    // Check if message count changed
-    const messageCountChanged = lastMessageCountRef.current !== messages.length;
-
-    // If conversation changed, reset the scroll flag
-    if (conversationChanged) {
-      hasScrolledForConversationRef.current = false;
-      lastConversationIdRef.current = conversationId;
-    }
-
-    // Scroll in these cases:
-    // 1. New conversation and we haven't scrolled yet
-    // 2. Same conversation but message count changed
-    if (
-      (conversationChanged && !hasScrolledForConversationRef.current) ||
-      (!conversationChanged && messageCountChanged)
-    ) {
-      // Only log if we're actually going to scroll
-      console.log(
-        `[ChatArea] Scrolling to bottom for ${currentChatType}: ${conversationId}`,
-        `(conversation changed: ${conversationChanged}, messages changed: ${messageCountChanged})`,
->>>>>>> de47b868
-      );
-
-      // Use setTimeout to ensure DOM is updated
-      setTimeout(scrollToBottom, 0);
-
-      // Update refs
-      hasScrolledForConversationRef.current = true;
-      lastMessageCountRef.current = messages.length;
-    }
-  }, [
-    selectedContact?.id,
-    selectedGroup?.id,
-    currentChatType,
-<<<<<<< HEAD
-    isLoading,
-    messages.length,
-=======
-    messages.length,
-    scrollToBottom,
->>>>>>> de47b868
-  ]);
-
-  // Handle scroll event to load older messages
-  useEffect(() => {
-    const chatContainer = chatContainerRef.current;
-    if (!chatContainer || (!selectedContact && !selectedGroup)) return;
-<<<<<<< HEAD
-
-    console.log(
-      `[ChatArea] Setting up scroll handler for ${currentChatType}: ${currentChatType === "USER" ? selectedContact?.id : selectedGroup?.id}`,
-=======
-
-    const conversationId =
-      currentChatType === "USER" ? selectedContact?.id : selectedGroup?.id;
-
-    console.log(
-      `[ChatArea] Setting up scroll handler for ${currentChatType}: ${conversationId}`,
->>>>>>> de47b868
-    );
-
-    const handleScroll = () => {
-      // Check if user has scrolled near the top (within 50px from top)
-      if (chatContainer.scrollTop < 50 && !isLoadingOlder && hasMoreMessages) {
-        console.log(
-<<<<<<< HEAD
-          `[ChatArea] Near top of scroll, loading older messages for ${currentChatType}: ${currentChatType === "USER" ? selectedContact?.id : selectedGroup?.id}`,
-=======
-          `[ChatArea] Near top of scroll, loading older messages for ${currentChatType}: ${conversationId}`,
->>>>>>> de47b868
-        );
-
-        // Save current scroll position and height
-        const scrollHeight = chatContainer.scrollHeight;
-        const scrollPosition = chatContainer.scrollTop;
-
-<<<<<<< HEAD
-        // Store the current contact/group ID to verify it doesn't change during loading
-        const currentId =
-          currentChatType === "USER" ? selectedContact?.id : selectedGroup?.id;
-=======
-        // Store the current conversation ID to verify it doesn't change during loading
-        const currentConversationId = conversationId;
->>>>>>> de47b868
-
-        // Load older messages
-        loadOlderMessages().then((success) => {
-          if (!success) {
-            console.log(
-              `[ChatArea] Failed to load older messages or no more messages`,
-            );
-            return;
-          }
-
-          // After loading, restore relative scroll position
-          // Wait a bit for DOM to update
-          setTimeout(() => {
-<<<<<<< HEAD
-            // Verify the contact/group hasn't changed during loading
-            const state = useChatStore.getState();
-            const currentSelectedId =
-              currentChatType === "USER"
-                ? state.selectedContact?.id
-                : state.selectedGroup?.id;
-            if (currentSelectedId !== currentId) {
-              console.log(
-                `[ChatArea] Selected ${currentChatType} changed during loading, skipping scroll adjustment`,
-=======
-            // Verify the conversation hasn't changed during loading
-            const currentState = useChatStore.getState();
-            const currentId =
-              currentState.currentChatType === "USER"
-                ? currentState.selectedContact?.id
-                : currentState.selectedGroup?.id;
-
-            if (currentId !== currentConversationId) {
-              console.log(
-                `[ChatArea] Conversation changed during loading, skipping scroll adjustment`,
->>>>>>> de47b868
-              );
-              return;
-            }
-
-            if (chatContainerRef.current) {
-              // Calculate new scroll position based on height difference
-              const newScrollHeight = chatContainerRef.current.scrollHeight;
-              const heightDifference = newScrollHeight - scrollHeight;
-              chatContainerRef.current.scrollTop =
-                scrollPosition + heightDifference;
-              console.log(
-                `[ChatArea] Adjusted scroll position after loading older messages`,
-              );
-            }
-          }, 100);
-        });
-      }
-    };
-
-    chatContainer.addEventListener("scroll", handleScroll);
-    return () => {
-      chatContainer.removeEventListener("scroll", handleScroll);
-    };
-  }, [
-    isLoadingOlder,
-    hasMoreMessages,
-    loadOlderMessages,
-    selectedContact,
-    selectedGroup,
-    currentChatType,
-  ]);
-<<<<<<< HEAD
-=======
-
-  // Fetch complete user data when viewing a conversation
-  useEffect(() => {
-    // Handle user conversations
-    if (currentChatType === "USER" && selectedContact?.id) {
-      console.log(
-        `[ChatArea] Selected contact changed to: ${selectedContact.id}`,
-      );
-
-      // Tạm thời bỏ qua logic đánh dấu đã đọc để tránh vòng lặp vô hạn
-      // TODO: Cần sửa lại logic markAsRead trong conversationsStore
-
-      // Reset global unread count
-      resetUnread();
-
-      // Fetch complete user data to ensure we have userInfo
-      const fetchCompleteUserData = async () => {
-        try {
-          const result = await getUserDataById(selectedContact.id);
-          if (result.success && result.user) {
-            // Get the current selected contact to make sure it hasn't changed
-            const currentSelectedContact =
-              useChatStore.getState().selectedContact;
-
-            // Only update if the selected contact is still the same
-            if (currentSelectedContact?.id === selectedContact.id) {
-              // Update the selected contact with complete user data
-              const { setSelectedContact } = useChatStore.getState();
-              // Ensure userInfo exists
-              const user = result.user;
-              if (!user.userInfo) {
-                user.userInfo = {
-                  id: user.id,
-                  fullName: user.email || user.phoneNumber || "Unknown",
-                  profilePictureUrl: null,
-                  statusMessage: "No status",
-                  blockStrangers: false,
-                  createdAt: new Date(),
-                  updatedAt: new Date(),
-                  userAuth: user,
-                };
-              }
-              setSelectedContact(user as User & { userInfo: UserInfo });
-            } else {
-              console.log(
-                `[ChatArea] Selected contact changed while fetching data, skipping update`,
-              );
-            }
-          }
-        } catch (error) {
-          console.error("Error fetching complete user data:", error);
-        }
-      };
-
-      fetchCompleteUserData();
-    }
     // Handle group conversations
     else if (currentChatType === "GROUP" && selectedGroup?.id) {
       console.log(`[ChatArea] Selected group changed to: ${selectedGroup.id}`);
@@ -469,7 +349,6 @@
       resetUnread();
     }
   }, [selectedContact?.id, selectedGroup?.id, currentChatType, resetUnread]);
->>>>>>> de47b868
 
   // Track typing status from conversationsStore
   // Use a ref to track the subscription
@@ -498,10 +377,6 @@
 
   // Effect for typing indicator
   useEffect(() => {
-<<<<<<< HEAD
-    if (currentChatType !== "USER" || !selectedContact) {
-      setIsTyping(false);
-=======
     // Skip if no selected conversation
     if ((!selectedContact && !selectedGroup) || !currentChatType) {
       updateTypingStatus(false);
@@ -518,7 +393,6 @@
 
     // If the conversation hasn't changed, don't re-subscribe
     if (typingConversationIdRef.current === conversationId) {
->>>>>>> de47b868
       return;
     }
 
@@ -602,9 +476,6 @@
       // Reset current conversation ID
       typingConversationIdRef.current = null;
     };
-<<<<<<< HEAD
-  }, [selectedContact?.id, conversations, currentChatType]);
-=======
   }, [
     selectedContact?.id,
     selectedGroup?.id,
@@ -612,7 +483,6 @@
     conversations,
     updateTypingStatus,
   ]);
->>>>>>> de47b868
 
   const handleReply = (message: Message) => {
     setReplyingTo(message);
@@ -677,11 +547,6 @@
         !prevMessage || prevMessage.senderId !== message.senderId;
 
       // Ensure we have userInfo for the sender
-<<<<<<< HEAD
-      const userInfo =
-        message.sender?.userInfo ||
-        (currentChatType === "USER" ? selectedContact?.userInfo : null);
-=======
       let userInfo = message.sender?.userInfo;
 
       // For group messages, try to find sender info from the group members
@@ -716,7 +581,6 @@
       if (userInfo === null) {
         userInfo = undefined;
       }
->>>>>>> de47b868
 
       return { message, isCurrentUser, showAvatar, userInfo };
     });
@@ -850,27 +714,12 @@
 
   return (
     <div className="flex flex-col h-full w-full">
-<<<<<<< HEAD
-      {currentChatType === "USER" ? (
-        <ChatHeader
-          contact={selectedContact}
-          onToggleInfo={onToggleInfo}
-          onBackToList={onBackToList}
-        />
-      ) : (
-        <GroupChatHeader
-          group={selectedGroup}
-          onToggleInfo={onToggleInfo}
-          onBackToList={onBackToList}
-        />
-      )}
-=======
       <ChatHeader
         contact={currentChatType === "USER" ? selectedContact : undefined}
         group={currentChatType === "GROUP" ? selectedGroup : undefined}
         onToggleInfo={onToggleInfo}
+        onBackToList={onBackToList}
       />
->>>>>>> de47b868
 
       <ChatMessagesDropZone
         onFileDrop={(files) => handleSendMessage("", files)}
@@ -907,12 +756,6 @@
               </p>
             </div>
           )}
-<<<<<<< HEAD
-          {currentChatType === "USER" && selectedContact && isTyping && (
-            <TypingIndicator contact={selectedContact} isTyping={isTyping} />
-          )}
-=======
->>>>>>> de47b868
           <div ref={messagesEndRef} />
         </div>
       </ChatMessagesDropZone>
@@ -931,7 +774,7 @@
         onClose={() => setIsDialogOpen(false)}
         userInfo={
           selectedMessage?.sender?.userInfo ||
-          (currentChatType === "USER" ? selectedContact?.userInfo : null)
+          (currentChatType === "USER" ? selectedContact?.userInfo : undefined)
         }
       />
     </div>

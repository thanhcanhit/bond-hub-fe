"use client";
import {
  Search,
  UserPlus,
  Users,
  X,
  MoreHorizontal,
  Clock,
  Bell,
  SmilePlus,
} from "lucide-react";
import { useState, useEffect, useRef } from "react";
import Image from "next/image";
import { useRouter } from "next/navigation";
import { useDebounce } from "@/hooks/useDebounce";
import { searchUser, getUserDataById } from "@/actions/user.action";
import { searchMessagesGlobal } from "@/actions/message.action";
import { getFriendsList } from "@/actions/friend.action";
import { isEmail, isPhoneNumber } from "@/utils/helpers";
import { useAuthStore } from "@/stores/authStore";
import { useChatStore } from "@/stores/chatStore";
import { User, Message } from "@/types/base";
import { toast } from "sonner";

import ProfileDialog from "./profile/ProfileDialog";
import QRCodeDialog from "./QRCodeDialog";
<<<<<<< HEAD
import CreateGroupDialog from "./group/CreateGroupDialog";
=======
import { cn } from "@/lib/utils";
>>>>>>> fe926e87

// Extended Message type with search context
interface MessageWithContext extends Message {
  _searchContext?: {
    userId: string;
  };
}

// Sử dụng type đơn giản hóa cho Friend
type Friend = {
  id: string;
  fullName: string;
  profilePictureUrl: string;
  phoneNumber?: string;
  email?: string;
};

// Type cho kết quả tìm kiếm tin nhắn
interface SearchResultMessage {
  id: string;
  sender: {
    id: string;
    fullName: string;
    profilePictureUrl: string;
  };
  content: string;
  conversationName?: string;
  date: string;
  highlighted?: boolean;
  _searchContext?: {
    userId: string;
  };
}

// Type đơn giản hóa cho kết quả tìm kiếm người dùng
type UserSearchResult = {
  id: string;
  fullName: string;
  profilePictureUrl: string;
  phoneNumber: string;
  email?: string;
};

export default function SearchHeader({ className }: { className?: string }) {
  const [searchQuery, setSearchQuery] = useState<string>("");
  const [showResults, setShowResults] = useState<boolean>(false);
  const [showSuggestions, setShowSuggestions] = useState<boolean>(false);
  const [isSearchActive, setIsSearchActive] = useState<boolean>(false);
  const [filteredFriends, setFilteredFriends] = useState<Friend[]>([]);
  const [allFriends, setAllFriends] = useState<Friend[]>([]);
  const [filteredMessages, setFilteredMessages] = useState<
    SearchResultMessage[]
  >([]);
  // State lưu thông tin người gửi đã được lấy từ API
  const [senderDetails, setSenderDetails] = useState<{ [key: string]: User }>(
    {},
  );

  const [recentSearches, setRecentSearches] = useState<string[]>([]);
  const [phoneSearchResult, setPhoneSearchResult] =
    useState<UserSearchResult | null>(null);
  const [isSearchingUser, setIsSearchingUser] = useState<boolean>(false);
  const [isLoadingFriends, setIsLoadingFriends] = useState<boolean>(false);
  const [showProfileDialog, setShowProfileDialog] = useState<boolean>(false);
  const [selectedUser, setSelectedUser] = useState<User | null>(null);
  const [isAddFriendMode, setIsAddFriendMode] = useState<boolean>(false);
  const [showQRCodeDialog, setShowQRCodeDialog] = useState<boolean>(false);
  const [showCreateGroupDialog, setShowCreateGroupDialog] =
    useState<boolean>(false);
  const searchRef = useRef<HTMLDivElement>(null);
  const debouncedSearchQuery = useDebounce(searchQuery, 300);
  const { accessToken, user: currentUser } = useAuthStore();
  const { openChat } = useChatStore();
  const router = useRouter();

  // Lấy danh sách bạn bè khi component mount và người dùng đã đăng nhập
  useEffect(() => {
    const fetchFriends = async () => {
      // Kiểm tra xem người dùng đã đăng nhập hay chưa
      if (!accessToken || !currentUser) {
        setAllFriends([]);
        return;
      }

      try {
        setIsLoadingFriends(true);
        const result = await getFriendsList(accessToken);
        if (result.success && result.friends) {
          setAllFriends(result.friends);
        } else {
          console.error("Failed to fetch friends:", result.error);
        }
      } catch (error) {
        console.error("Error fetching friends:", error);
      } finally {
        setIsLoadingFriends(false);
      }
    };

    fetchFriends();
  }, [accessToken, currentUser]);

  // Effect để lấy thông tin người gửi từ API khi có kết quả tìm kiếm
  useEffect(() => {
    // Nếu không có tin nhắn hoặc không có token, không làm gì
    if (filteredMessages.length === 0 || !accessToken || !currentUser) {
      return;
    }

    // Lấy danh sách ID người gửi để lấy thông tin
    // Loại bỏ các ID không hợp lệ ngay từ đầu
    const senderIds = filteredMessages
      .filter((msg) => {
        // Kiểm tra ID hợp lệ và không phải ID hệ thống
        return (
          msg.sender &&
          msg.sender.id &&
          msg.sender.id.trim() !== "" &&
          msg.sender.id !== "system" &&
          msg.sender.id !== "unknown" &&
          msg.sender.id !== "loading"
        );
      })
      .map((msg) => msg.sender.id)
      // Lọc các ID trùng lặp
      .filter((id, index, self) => self.indexOf(id) === index);

    // Nếu không có ID hợp lệ nào, không làm gì
    if (senderIds.length === 0) {
      return;
    }

    // Lấy thông tin người gửi từ API
    const fetchSenderDetails = async () => {
      for (const senderId of senderIds) {
        // Kiểm tra xem đã có thông tin người gửi trong state chưa
        if (!senderDetails[senderId]) {
          try {
            // Gọi API với ID đã được kiểm tra
            const result = await getUserDataById(senderId);

            if (result.success && result.user) {
              // Cập nhật thông tin người gửi vào state
              setSenderDetails((prev) => ({
                ...prev,
                [senderId]: result.user,
              }));
            }
          } catch (error) {
            console.error(`Error fetching user data for ${senderId}:`, error);
            // Không làm gì khi có lỗi, để tránh gọi lại API
          }
        }
      }
    };

    fetchSenderDetails();
  }, [filteredMessages, accessToken, currentUser, senderDetails]);

  // Handle click outside to close search results and suggestions
  useEffect(() => {
    function handleClickOutside(event: MouseEvent) {
      if (
        searchRef.current &&
        !searchRef.current.contains(event.target as Node)
      ) {
        setShowResults(false);
        setShowSuggestions(false);
        setIsSearchActive(false);
      }
    }

    document.addEventListener("mousedown", handleClickOutside);
    return () => {
      document.removeEventListener("mousedown", handleClickOutside);
    };
  }, []);

  // Search function
  useEffect(() => {
    if (!debouncedSearchQuery) {
      setFilteredFriends([]);
      setFilteredMessages([]);
      setPhoneSearchResult(null);
      setIsSearchingUser(false);
      return;
    }

    // Kiểm tra xem có phải số điện thoại hoặc email không
    const isPhone = isPhoneNumber(debouncedSearchQuery);
    const isEmailValue = isEmail(debouncedSearchQuery);
    const isSearchingUser = isPhone || isEmailValue;
    setIsSearchingUser(isSearchingUser);

    // Tìm kiếm tin nhắn dựa trên từ khóa
    const searchForMessages = async () => {
      // Kiểm tra xem người dùng đã đăng nhập hay chưa
      if (!accessToken || !currentUser) {
        setFilteredMessages([]);
        return;
      }

      try {
        console.log("Searching messages with query:", debouncedSearchQuery);
        // Hiển thị trạng thái đang tìm kiếm
        setFilteredMessages([
          {
            id: "loading",
            content: "Đang tìm kiếm tin nhắn...",
            sender: {
              id: "system",
              fullName: "Hệ thống",
              profilePictureUrl: "/images/default-avatar.png",
            },
            date: new Date().toLocaleDateString(),
            highlighted: false,
          },
        ]);

        // Lấy danh sách ID của tất cả bạn bè để tìm kiếm tin nhắn
        const friendIds = allFriends.map((friend) => friend.id);

        // Nếu không có bạn bè nào, không cần tìm kiếm
        if (friendIds.length === 0) {
          setFilteredMessages([]);
          return;
        }

        // Truyền token và danh sách ID bạn bè vào hàm searchMessagesGlobal
        const result = await searchMessagesGlobal(
          debouncedSearchQuery,
          friendIds,
        );

        if (result.success && result.messages && result.messages.length > 0) {
          console.log("Found messages:", result.messages.length);
          // Chuyển đổi từ Message từ API sang SearchResultMessage trong component
          const messages: SearchResultMessage[] = result.messages.map(
            (message: MessageWithContext) => {
              try {
                // Xử lý nội dung tin nhắn
                let messageContent = "";
                if (typeof message.content === "string") {
                  messageContent = message.content;
                } else if (
                  message.content &&
                  typeof message.content === "object"
                ) {
                  // Kiểm tra nếu content là object và có thuộc tính text
                  messageContent = message.content.text || "";
                }

                // Sử dụng messageContent để hiển thị nội dung tin nhắn

                // Xử lý thông tin người gửi dựa trên dữ liệu trả về từ API
                // Dữ liệu trả về có dạng: sender: { id, email, phoneNumber, ... }

                // Lấy thông tin về cuộc trò chuyện
                let conversationInfo = "";
                if (message._searchContext && message._searchContext.userId) {
                  // Tìm tên người dùng từ danh sách bạn bè
                  const friend = allFriends.find(
                    (f) => f.id === message._searchContext?.userId,
                  );
                  if (friend) {
                    conversationInfo = friend.fullName;
                  }
                }

                // Lưu thông tin người gửi từ API response
                return {
                  id: message.id,
                  content: messageContent,
                  conversationName: conversationInfo,
                  sender: {
                    id: message.sender.id,
                    fullName: message.sender.email
                      ? message.sender.email.split("@")[0]
                      : "Người dùng",
                    profilePictureUrl: "/images/default-avatar.png",
                  },
                  date:
                    typeof message.createdAt === "string"
                      ? message.createdAt
                      : new Date().toISOString(),
                  highlighted: true,
                  _searchContext: message._searchContext,
                };
              } catch (mapError) {
                console.error("Error mapping message:", mapError, message);
                // Trả về một tin nhắn mặc định nếu có lỗi khi chuyển đổi
                return {
                  id: message.id || "unknown-id",
                  content: "Không thể hiển thị nội dung tin nhắn",
                  sender: {
                    id: "unknown",
                    fullName: "Người dùng",
                    profilePictureUrl: "/images/default-avatar.png",
                  },
                  date: new Date().toLocaleDateString(),
                  highlighted: true,
                };
              }
            },
          );

          // Lọc bỏ các tin nhắn không hợp lệ
          const validMessages = messages.filter(
            (msg) => msg.id !== "unknown-id",
          );
          setFilteredMessages(validMessages);
        } else {
          console.log("No messages found or API returned error");
          // Hiển thị thông báo không tìm thấy kết quả
          setFilteredMessages([]);
        }
      } catch (error) {
        console.error("Error searching messages:", error);
        setFilteredMessages([]);
      }
    };

    // Gọi hàm tìm kiếm tin nhắn
    searchForMessages();

    if (isSearchingUser) {
      // Nếu là số điện thoại hoặc email hợp lệ, gọi API tìm kiếm
      const searchUserByValue = async () => {
        // Kiểm tra xem người dùng đã đăng nhập hay chưa
        if (!accessToken || !currentUser) {
          setPhoneSearchResult(null);
          return;
        }

        try {
          // Gọi API tìm kiếm người dùng bằng số điện thoại hoặc email
          const result = await searchUser(debouncedSearchQuery);

          if (result.success && result.user) {
            // API trả về dữ liệu người dùng trực tiếp, không phải trong trường user
            const userData = result.user;
            setPhoneSearchResult({
              id: userData.id,
              fullName: userData.userInfo?.fullName || "Người dùng",
              profilePictureUrl:
                userData.userInfo?.profilePictureUrl ||
                "/images/default-avatar.png",
              phoneNumber: userData.phoneNumber || debouncedSearchQuery, // Nếu tìm bằng email, có thể không có phoneNumber
            });
          } else {
            setPhoneSearchResult(null);
          }
        } catch (error) {
          // Xử lý lỗi 404 (không tìm thấy) và các lỗi khác
          console.log("Error searching user:", error);
          // Không hiển thị lỗi, chỉ đặt kết quả tìm kiếm là null
          setPhoneSearchResult(null);
          // Không hiển thị toast lỗi, để UI hiển thị "Không tìm thấy người dùng"
        }
      };

      // Gọi hàm tìm kiếm
      searchUserByValue();
    } else {
      // Tìm kiếm bạn bè dựa trên tên
      // Lọc danh sách bạn bè từ API
      const filtered = allFriends.filter((friend) =>
        friend.fullName
          .toLowerCase()
          .includes(debouncedSearchQuery.toLowerCase()),
      );
      setFilteredFriends(filtered);
      setPhoneSearchResult(null);
    }
  }, [
    debouncedSearchQuery,
    allFriends,
    isAddFriendMode,
    accessToken,
    currentUser,
  ]);

  // Handle search input change
  const handleSearchChange = (e: React.ChangeEvent<HTMLInputElement>) => {
    setSearchQuery(e.target.value);
    if (e.target.value) {
      setShowResults(true);
      setShowSuggestions(false);
    } else {
      setShowResults(false);
      setShowSuggestions(true);
    }
  };

  // Handle search activation
  const activateSearch = () => {
    setIsSearchActive(true);
    setShowSuggestions(true);
    // Dispatch a custom event to notify other components
    const event = new CustomEvent("searchActivated", {
      detail: { active: true },
    });
    document.dispatchEvent(event);
  };

  // Handle search deactivation
  const deactivateSearch = () => {
    console.log("Deactivating search");
    setIsSearchActive(false);
    setShowResults(false);
    setShowSuggestions(false);
    setSearchQuery("");
    setIsAddFriendMode(false);
    // Dispatch a custom event to notify other components
    const event = new CustomEvent("searchActivated", {
      detail: { active: false },
    });
    document.dispatchEvent(event);
  };

  // Handle add friend mode
  const activateAddFriendMode = () => {
    // Thay vì focus vào input, hiển thị dialog QR code
    setShowQRCodeDialog(true);
  };

  // Handle user profile click
  const handleUserClick = async (user: UserSearchResult) => {
    try {
      // Fetch complete user data using getUserDataById
      const result = await getUserDataById(user.id);

      if (result.success && result.user) {
        // Use the complete user data from the API
        setSelectedUser(result.user);
      } else {
        // Fallback to simplified user object if API call fails
        console.error("Failed to fetch complete user data:", result.error);
        // Chuyển đổi từ UserSearchResult sang User
        // Sử dụng type assertion để tránh lỗi TypeScript
        const userForProfile = {
          id: user.id,
          userInfo: {
            fullName: user.fullName,
            profilePictureUrl: user.profilePictureUrl,
          },
          email: user.email,
          phoneNumber: user.phoneNumber,
        } as unknown as User;

        setSelectedUser(userForProfile);
      }

      // Show the profile dialog
      setShowProfileDialog(true);
    } catch (error) {
      console.error("Error fetching user data:", error);
      toast.error("Không thể tải thông tin người dùng");
    }
  };

  // Handle search submission
  const handleSearchSubmit = () => {
    if (searchQuery.trim() && !recentSearches.includes(searchQuery)) {
      setRecentSearches((prev) => [searchQuery, ...prev.slice(0, 4)]);
    }
  };

  // Handle selecting a recent search
  const handleSelectRecentSearch = (search: string) => {
    setSearchQuery(search);
    setShowSuggestions(false);
    setShowResults(true);
  };

  // Clear search
  const clearSearch = () => {
    setSearchQuery("");
  };

  // Group friends by first letter for alphabetical display
  const groupFriendsByLetter = () => {
    const groups: { [key: string]: Friend[] } = {};

    const friendsToGroup = searchQuery ? filteredFriends : allFriends;

    friendsToGroup.forEach((friend) => {
      const firstLetter = friend.fullName.charAt(0).toUpperCase();
      if (!groups[firstLetter]) {
        groups[firstLetter] = [];
      }
      groups[firstLetter].push(friend);
    });

    return groups;
  };

  const friendsByLetter = groupFriendsByLetter();

  return (
    <div
      className={cn(`w-[300px] p-4 relative border-r bg-white`, className)}
      ref={searchRef}
    >
      {/* Header with search input and buttons */}
      <div className="flex items-center justify-between w-full">
        {!isSearchActive ? (
          // Normal state - Search input with buttons
          <>
            <div className="relative w-[200px]">
              <div
                className="flex items-center border border-gray-200 rounded-md px-2 h-8 w-full cursor-pointer"
                onClick={activateSearch}
              >
                <Search className="h-4 w-4 text-gray-500" />
                <div className="border-0 h-8 bg-transparent outline-none w-full text-xs ml-2 py-0 text-gray-400 flex items-center">
                  Tìm kiếm
                </div>
              </div>
            </div>

            <div className="flex items-center space-x-2">
              <button
                className="h-8 w-8 rounded-full hover:bg-gray-100 flex items-center justify-center"
                title="Tìm kiếm và kết bạn"
                onClick={activateAddFriendMode}
              >
                <UserPlus className="h-5 w-5" />
              </button>
              <button
                className="h-8 w-8 rounded-full hover:bg-gray-100 flex items-center justify-center"
                title="Tạo nhóm"
                onClick={() => setShowCreateGroupDialog(true)}
              >
                <Users className="h-5 w-5" />
              </button>
            </div>
          </>
        ) : (
          // Active search state - Full width input with close button
          <>
            <div className="relative flex-1 mr-2">
              <div className="flex items-center border border-gray-200 rounded-md px-2 h-8 w-full bg-gray-50">
                <Search className="h-4 w-4 text-gray-500" />
                <input
                  placeholder="Tìm kiếm"
                  className="border-0 h-8 bg-transparent outline-none w-full text-xs placeholder:text-[0.8125rem] ml-2 py-0"
                  value={searchQuery}
                  onChange={handleSearchChange}
                  autoFocus
                  onKeyDown={(e) => {
                    if (e.key === "Enter") {
                      handleSearchSubmit();
                    }
                  }}
                />
                {searchQuery && (
                  <button onClick={clearSearch} className="flex-shrink-0">
                    <X className="h-4 w-4 text-gray-500" />
                  </button>
                )}
              </div>
            </div>

            <button
              onClick={deactivateSearch}
              className="h-8 px-3 rounded-md bg-gray-100 hover:bg-gray-200 flex items-center justify-center text-sm font-medium"
              title="Đóng"
            >
              Đóng
            </button>
          </>
        )}
      </div>

      {/* Search Suggestions Dropdown - Positioned absolutely relative to the parent */}
      {isSearchActive && showSuggestions && (
        <div className="absolute left-0 top-[60px] w-full bg-white border-t border-gray-200 shadow-lg z-50">
          <div className="p-3 border-b border-gray-100">
            <div className="text-sm font-medium mb-2">Tìm gần đây</div>
            {recentSearches.length > 0 ? (
              <div className="space-y-2">
                {recentSearches.map((search, index) => (
                  <div
                    key={index}
                    className="flex items-center justify-between hover:bg-gray-50 p-2 rounded-md cursor-pointer"
                    onClick={() => handleSelectRecentSearch(search)}
                  >
                    <div className="flex items-center">
                      <Clock className="h-4 w-4 text-gray-400 mr-2" />
                      <span className="text-sm">{search}</span>
                    </div>
                    <button
                      className="h-6 w-6 rounded-full hover:bg-gray-200 flex items-center justify-center"
                      onClick={(e) => {
                        e.stopPropagation();
                        setRecentSearches((prev) =>
                          prev.filter((_, i) => i !== index),
                        );
                      }}
                    >
                      <X className="h-3 w-3 text-gray-400" />
                    </button>
                  </div>
                ))}
              </div>
            ) : (
              <div className="text-sm text-gray-500 py-2">
                Không có tìm kiếm nào gần đây
              </div>
            )}
          </div>

          <div className="p-3">
            <div className="text-sm font-medium mb-2">Lọc tin nhắn</div>
            <div className="flex space-x-2">
              <div className="bg-gray-100 rounded-full px-3 py-1 flex items-center cursor-pointer hover:bg-gray-200">
                <Bell className="h-4 w-4 text-gray-600 mr-1" />
                <span className="text-sm">Nhắc bạn</span>
              </div>
              <div className="bg-gray-100 rounded-full px-3 py-1 flex items-center cursor-pointer hover:bg-gray-200">
                <SmilePlus className="h-4 w-4 text-gray-600 mr-1" />
                <span className="text-sm">Biểu cảm</span>
              </div>
            </div>
          </div>
        </div>
      )}

      {/* Profile Dialog */}
      {showProfileDialog && selectedUser && (
        <ProfileDialog
          isOpen={showProfileDialog}
          onOpenChange={(open) => setShowProfileDialog(open)}
          user={selectedUser}
          isOwnProfile={selectedUser?.id === currentUser?.id}
          onChat={() => {
            // Xử lý khi nhấn nút nhắn tin
            setShowProfileDialog(false);
          }}
          onCall={() => {
            // Xử lý khi nhấn nút gọi điện
            setShowProfileDialog(false);
            toast.info("Tính năng gọi điện đang được phát triển");
          }}
        />
      )}

      {/* QR Code Dialog */}
      {currentUser && (
        <QRCodeDialog
          isOpen={showQRCodeDialog}
          onClose={() => setShowQRCodeDialog(false)}
          userId={currentUser.id}
        />
      )}

      {/* Create Group Dialog */}
      <CreateGroupDialog
        isOpen={showCreateGroupDialog}
        onOpenChange={setShowCreateGroupDialog}
      />

      {/* Search Results Dropdown */}
      {isSearchActive && showResults && searchQuery && (
        <div className="absolute left-0 top-[60px] w-full bg-white border-t border-gray-200 shadow-lg z-50 overflow-hidden">
          {/* Tab navigation */}
          <div className="flex border-b border-gray-200 bg-white">
            <button className="px-4 py-2 text-[13px] font-semibold text-blue-600 border-b-2 border-blue-600">
              Tất cả
            </button>
            <button className="px-4 py-2 text-[13px] font-semibold text-gray-500 hover:text-gray-700">
              Liên hệ
            </button>
            <button className="px-4 py-2 text-[13px] font-semibold text-gray-500 hover:text-gray-700">
              Tin nhắn
            </button>
            <button className="px-4 py-2 text-[13px] font-semibold text-gray-500 hover:text-gray-700">
              File
            </button>
          </div>

          {/* User search section */}
          {isSearchingUser && (
            <div className="border-b border-gray-100">
              <div className="p-3">
                <div className="text-sm font-medium mb-2">
                  Tìm bạn qua{" "}
                  {isEmail(debouncedSearchQuery) ? "email" : "số điện thoại"}:
                </div>

                {phoneSearchResult ? (
                  <div
                    className="flex items-center py-2 px-1 hover:bg-gray-50 cursor-pointer rounded-md"
                    onClick={() => handleUserClick(phoneSearchResult)}
                  >
                    <div className="flex items-center w-full">
                      <div className="h-10 w-10 rounded-full overflow-hidden mr-3">
                        <Image
                          src={phoneSearchResult.profilePictureUrl}
                          alt={phoneSearchResult.fullName}
                          width={40}
                          height={40}
                          className="object-cover"
                        />
                      </div>
                      <div>
                        <div className="text-sm font-medium">
                          {phoneSearchResult.fullName}
                        </div>
                        <div className="text-xs text-gray-500">
                          {isEmail(debouncedSearchQuery)
                            ? "Email"
                            : "Số điện thoại"}
                          :{" "}
                          <span className="text-blue-500">
                            {isEmail(debouncedSearchQuery)
                              ? phoneSearchResult.email || debouncedSearchQuery
                              : phoneSearchResult.phoneNumber}
                          </span>
                        </div>
                      </div>
                    </div>
                  </div>
                ) : (
                  <div className="text-sm text-gray-500 py-2">
                    Không tìm thấy người dùng nào với{" "}
                    {isEmail(debouncedSearchQuery) ? "email" : "số điện thoại"}{" "}
                    này
                  </div>
                )}
              </div>
            </div>
          )}

          {filteredMessages.length > 0 && (
            <div className="border-b border-gray-100">
              <div className="text-sm font-medium p-3">
                Tin nhắn{" "}
                {filteredMessages.length > 20
                  ? "(20+)"
                  : `(${filteredMessages.length})`}
              </div>

              {filteredMessages.map((message) => {
                // Nếu là tin nhắn đang tải, hiển thị trạng thái đang tải
                if (message.id === "loading") {
                  return (
                    <div
                      key="loading"
                      className="flex items-center py-2 px-1 rounded-md"
                    >
                      <div className="flex-1 text-center">
                        <div className="animate-pulse flex space-x-4 items-center">
                          <div className="rounded-full bg-gray-200 h-10 w-10"></div>
                          <div className="flex-1 space-y-2 py-1">
                            <div className="h-2 bg-gray-200 rounded w-3/4"></div>
                            <div className="h-2 bg-gray-200 rounded w-1/2"></div>
                          </div>
                        </div>
                      </div>
                    </div>
                  );
                }

                // Xử lý hiển thị tin nhắn bình thường
                const content = message.content;
                const lowerContent = content.toLowerCase();
                const lowerQuery = debouncedSearchQuery.toLowerCase();
                const startIndex = lowerContent.indexOf(lowerQuery);

                // Tách nội dung để đánh dấu từ khóa
                const beforeText =
                  startIndex >= 0 ? content.substring(0, startIndex) : "";
                const highlightedText =
                  startIndex >= 0
                    ? content.substring(
                        startIndex,
                        startIndex + debouncedSearchQuery.length,
                      )
                    : "";
                const afterText =
                  startIndex >= 0
                    ? content.substring(
                        startIndex + debouncedSearchQuery.length,
                      )
                    : content;

                // Tính thời gian hiển thị
                const messageDate = new Date(message.date);
                const now = new Date();
                const diffInMs = now.getTime() - messageDate.getTime();
                const diffInMinutes = Math.floor(diffInMs / (1000 * 60));
                const diffInHours = Math.floor(diffInMs / (1000 * 60 * 60));

                let timeDisplay = message.date;
                if (diffInMinutes < 60) {
                  timeDisplay = `${diffInMinutes} phút`;
                } else if (diffInHours < 24) {
                  timeDisplay = `${diffInHours} giờ`;
                } else if (diffInHours < 48) {
                  timeDisplay = "1 ngày";
                } else {
                  const diffInDays = Math.floor(diffInHours / 24);
                  timeDisplay = `${diffInDays} ngày`;
                }

                return (
                  <div
                    key={message.id}
                    className="flex py-3 hover:bg-gray-50 cursor-pointer px-3 border-b border-gray-100"
                    onClick={async (e) => {
                      e.preventDefault();
                      e.stopPropagation();

                      // Lưu ID người dùng trước khi đóng giao diện tìm kiếm
                      let userIdToOpen = null;

                      // Get the correct user ID to open the chat
                      // If the search context has a userId, use that (this is the conversation partner ID)
                      const contextUserId = message._searchContext?.userId;

                      if (contextUserId) {
                        userIdToOpen = contextUserId;
                      } else {
                        // Fallback: If no context userId, check if sender is not the current user
                        const senderId = message.sender.id;
                        if (senderId && senderId !== currentUser?.id) {
                          userIdToOpen = senderId;
                        }
                      }

                      if (userIdToOpen) {
                        try {
                          // Lưu ID vào biến tạm thời
                          const idToOpen = userIdToOpen;

                          console.log(
                            "Message clicked, opening chat with user ID:",
                            idToOpen,
                          );

                          // Gọi openChat trước khi đóng giao diện tìm kiếm
                          // Điều này đảm bảo rằng chúng ta đã bắt đầu quá trình mở chat
                          // trước khi component có thể bị unmount
                          const success = await openChat(idToOpen, "USER");

                          // Sau đó mới đóng giao diện tìm kiếm
                          deactivateSearch();

                          if (success) {
                            // Chuyển hướng đến trang chat
                            toast.success("Mở cuộc trò chuyện thành công");
                            router.push("/dashboard/chat");
                          } else {
                            toast.error("Không thể mở cuộc trò chuyện này");
                          }
                        } catch (error) {
                          console.error("Error opening chat:", error);
                          toast.error("Có lỗi xảy ra khi mở cuộc trò chuyện");
                          // Vẫn đóng giao diện tìm kiếm nếu có lỗi
                          deactivateSearch();
                        }
                      } else {
                        toast.error("Không thể mở cuộc trò chuyện này");
                      }
                    }}
                  >
                    <div className="h-10 w-10 rounded-full overflow-hidden mr-3 flex-shrink-0">
                      {senderDetails[message.sender.id]?.userInfo
                        ?.profilePictureUrl ? (
                        <Image
                          src={
                            senderDetails[message.sender.id]?.userInfo
                              ?.profilePictureUrl || ""
                          }
                          alt={
                            senderDetails[message.sender.id]?.userInfo
                              ?.fullName || "Người dùng"
                          }
                          width={40}
                          height={40}
                          className="object-cover"
                        />
                      ) : (
                        <div className="h-10 w-10 rounded-full bg-blue-500 flex items-center justify-center text-white">
                          <span>
                            {(
                              senderDetails[message.sender.id]?.userInfo
                                ?.fullName || "Người dùng"
                            ).charAt(0)}
                          </span>
                        </div>
                      )}
                    </div>
                    <div className="flex-1 overflow-hidden">
                      <div className="flex flex-col">
                        <div className="flex justify-between items-start">
                          <div className="text-sm font-medium">
                            {senderDetails[message.sender.id]?.userInfo
                              ?.fullName || "Người dùng"}
                          </div>
                          <div className="text-xs text-gray-500 ml-2 flex-shrink-0">
                            {timeDisplay}
                          </div>
                        </div>
                        <div className="text-sm text-gray-700 truncate">
                          {startIndex >= 0 ? (
                            <span>
                              <span className="font-medium">
                                {senderDetails[message.sender.id]?.userInfo
                                  ?.fullName || "Người dùng"}
                                :{" "}
                              </span>
                              {beforeText}
                              <span className="text-blue-500 font-medium">
                                {highlightedText}
                              </span>
                              {afterText}
                            </span>
                          ) : (
                            <span>
                              <span className="font-medium">
                                {senderDetails[message.sender.id]?.userInfo
                                  ?.fullName || "Người dùng"}
                                :{" "}
                              </span>
                              {content}
                            </span>
                          )}
                        </div>
                      </div>
                    </div>
                  </div>
                );
              })}
            </div>
          )}

          {isLoadingFriends ? (
            <div className="p-4 text-center">
              <div className="animate-spin h-6 w-6 border-2 border-blue-500 rounded-full border-t-transparent mx-auto mb-2"></div>
              <p className="text-sm text-gray-500">
                Đang tải danh sách bạn bè...
              </p>
            </div>
          ) : (
            filteredFriends.length > 0 && (
              <div className="p-2 border-b border-gray-100">
                <div className="flex justify-between items-center">
                  <div className="text-sm font-medium">
                    Bạn bè ({filteredFriends.length})
                  </div>
                  <div className="flex items-center">
                    <button className="text-xs text-blue-500 hover:underline mr-1">
                      Tất cả
                    </button>
                    <MoreHorizontal className="h-4 w-4 text-gray-400" />
                  </div>
                </div>
              </div>
            )
          )}

          {filteredFriends.length > 0 && (
            <div className="max-h-[400px] overflow-y-auto no-scrollbar">
              <div className="px-3 py-2 border-b border-gray-100">
                <div className="text-xs text-gray-500">Tên (A-Z)</div>
              </div>

              {/* Alphabetical sections */}
              {Object.keys(friendsByLetter)
                .sort()
                .map((letter) => (
                  <div key={letter}>
                    {/* Letter header */}
                    <div className="px-3 py-1 bg-gray-50 text-xs font-medium text-gray-500">
                      {letter}
                    </div>

                    {/* Friends list */}
                    {friendsByLetter[letter].map((friend) => (
                      <div
                        key={friend.id}
                        className="flex items-center justify-between py-2 hover:bg-gray-50 cursor-pointer px-3"
                        onClick={() =>
                          handleUserClick({
                            id: friend.id,
                            fullName: friend.fullName,
                            profilePictureUrl: friend.profilePictureUrl,
                            phoneNumber: friend.phoneNumber || "", // Sử dụng số điện thoại từ friend nếu có
                            email: friend.email || "", // Sử dụng email từ friend nếu có
                          })
                        }
                      >
                        <div className="flex items-center">
                          <div className="h-8 w-8 rounded-full overflow-hidden mr-2">
                            <Image
                              src={friend.profilePictureUrl}
                              alt={friend.fullName}
                              width={32}
                              height={32}
                              className="object-cover"
                            />
                          </div>
                          <span className="text-sm">{friend.fullName}</span>
                        </div>
                        <button
                          className="h-6 w-6 rounded-full hover:bg-gray-200 flex items-center justify-center"
                          onClick={(e) => {
                            e.stopPropagation();
                            // Thêm xử lý menu nếu cần
                          }}
                        >
                          <MoreHorizontal className="h-4 w-4 text-gray-400" />
                        </button>
                      </div>
                    ))}
                  </div>
                ))}
            </div>
          )}

          {/* No results message - only show when no messages and no friends match */}
          {searchQuery &&
            filteredMessages.length === 0 &&
            filteredFriends.length === 0 && (
              <div className="p-4 text-center">
                <div className="flex justify-center mb-4">
                  <div className="relative w-24 h-24">
                    <div className="absolute inset-0 flex items-center justify-center">
                      <div className="w-16 h-16 rounded-full border-2 border-blue-200 flex items-center justify-center">
                        <Search className="h-8 w-8 text-blue-300" />
                      </div>
                    </div>
                  </div>
                </div>
                <p className="text-gray-500 text-sm">Không tìm thấy kết quả</p>
                <p className="text-gray-500 text-xs mt-1">
                  Vui lòng thử lại với từ khóa khác.
                </p>
              </div>
            )}
        </div>
      )}
    </div>
  );
}<|MERGE_RESOLUTION|>--- conflicted
+++ resolved
@@ -24,11 +24,8 @@
 
 import ProfileDialog from "./profile/ProfileDialog";
 import QRCodeDialog from "./QRCodeDialog";
-<<<<<<< HEAD
+import { cn } from "@/lib/utils";
 import CreateGroupDialog from "./group/CreateGroupDialog";
-=======
-import { cn } from "@/lib/utils";
->>>>>>> fe926e87
 
 // Extended Message type with search context
 interface MessageWithContext extends Message {
